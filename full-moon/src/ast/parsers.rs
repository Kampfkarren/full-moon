use super::{
    parser_util::{InternalAstError, Parser},
    span::ContainedSpan,
    *,
};

#[cfg(feature = "roblox")]
use super::types::*;

#[cfg(feature = "lua52")]
use super::lua52::*;

use crate::tokenizer::{TokenKind, TokenReference, TokenType};

use std::borrow::Cow;

#[derive(Clone, Debug, PartialEq)]
struct ParseSymbol(Symbol);

define_parser!(ParseSymbol, TokenReference, |this, state| {
    let expecting = TokenType::Symbol { symbol: this.0 };
    let token = state.peek();

    if *token.token_type() == expecting {
        Ok((
            state.advance().ok_or(InternalAstError::NoMatch)?,
            token.clone(),
        ))
    } else {
        Err(InternalAstError::NoMatch)
    }
});

#[derive(Clone, Debug, PartialEq)]
struct ParseNumber;

define_parser!(ParseNumber, TokenReference, |_, state| {
    let token = state.peek();
    if token.token_kind() == TokenKind::Number {
        Ok((
            state.advance().ok_or(InternalAstError::NoMatch)?,
            token.clone(),
        ))
    } else {
        Err(InternalAstError::NoMatch)
    }
});

#[derive(Clone, Debug, PartialEq)]
struct ParseStringLiteral;

define_parser!(ParseStringLiteral, TokenReference, |_, state| {
    let token = state.peek();
    if token.token_kind() == TokenKind::StringLiteral {
        Ok((
            state.advance().ok_or(InternalAstError::NoMatch)?,
            token.clone(),
        ))
    } else {
        Err(InternalAstError::NoMatch)
    }
});

#[derive(Clone, Debug, Default, PartialEq)]
pub struct ParseBlock;
define_parser!(ParseBlock, Block, |_, state| {
    let mut stmts = Vec::new();
    while let Ok((new_state, stmt)) = keep_going!(ParseStmt.parse(state)) {
        state = new_state;
        let mut semicolon = None;

        if let Ok((new_state, new_semicolon)) = ParseSymbol(Symbol::Semicolon).parse(state) {
            state = new_state;
            semicolon = Some(new_semicolon);
        }

        stmts.push((stmt, semicolon));
    }

    if let Ok((mut state, last_stmt)) = keep_going!(ParseLastStmt.parse(state)) {
        let mut semicolon = None;

        if let Ok((new_state, new_semicolon)) = ParseSymbol(Symbol::Semicolon).parse(state) {
            state = new_state;
            semicolon = Some(new_semicolon)
        }

        Ok((
            state,
            Block {
                stmts,
                last_stmt: Some((last_stmt, semicolon)),
            },
        ))
    } else {
        Ok((
            state,
            Block {
                stmts,
                last_stmt: None,
            },
        ))
    }
});

#[derive(Clone, Debug, PartialEq)]
struct ParseLastStmt;
define_parser!(
    ParseLastStmt,
    LastStmt,
    |_, state| if let Ok((state, token)) = ParseSymbol(Symbol::Return).parse(state) {
        let (state, returns) = expect!(
            state,
            ZeroOrMoreDelimited(ParseExpression, ParseSymbol(Symbol::Comma), false).parse(state),
            "return values"
        );

        Ok((state, LastStmt::Return(Return { token, returns })))
    } else if let Ok((state, token)) = ParseSymbol(Symbol::Break).parse(state) {
        Ok((state, LastStmt::Break(token)))
    } else {
        cfg_if::cfg_if! {
            if #[cfg(feature = "roblox")] {
                let (state, continue_token) = ParseIdentifier.parse(state)?;
                if continue_token.token().to_string() == "continue" {
                    Ok((state, LastStmt::Continue(continue_token)))
                } else {
                    Err(InternalAstError::NoMatch)
                }
            } else {
                Err(InternalAstError::NoMatch)
            }
        }
    }
);

#[derive(Clone, Debug, PartialEq)]
struct ParseField;
define_parser!(ParseField, Field, |_, state| {
    if let Ok((state, start_bracket)) = ParseSymbol(Symbol::LeftBracket).parse(state) {
        let (state, key) = expect!(state, ParseExpression.parse(state), "expected key");
        let (state, end_bracket) = expect!(
            state,
            ParseSymbol(Symbol::RightBracket).parse(state),
            "expected ']'"
        );
        let (state, equal) = expect!(
            state,
            ParseSymbol(Symbol::Equal).parse(state),
            "expected '='"
        );
        let (state, value) = expect!(state, ParseExpression.parse(state), "expected value");

        return Ok((
            state,
            Field::ExpressionKey {
                brackets: ContainedSpan::new(start_bracket, end_bracket),
                key,
                equal,
                value,
            },
        ));
    } else if let Ok((state, key)) = keep_going!(ParseIdentifier.parse(state)) {
        if let Ok((state, equal)) = ParseSymbol(Symbol::Equal).parse(state) {
            let (state, value) = expect!(state, ParseExpression.parse(state), "expected value");

            return Ok((state, Field::NameKey { key, equal, value }));
        }
    }

    if let Ok((state, expr)) = keep_going!(ParseExpression.parse(state)) {
        return Ok((state, Field::NoKey(expr)));
    }

    Err(InternalAstError::NoMatch)
});

struct ParseTableConstructor;
define_parser!(ParseTableConstructor, TableConstructor, |_, state| {
    let (mut state, start_brace) = ParseSymbol(Symbol::LeftBrace).parse(state)?;
    let mut fields = Punctuated::new();

    while let Ok((new_state, field)) = keep_going!(ParseField.parse(state)) {
        let field_sep = if let Ok((new_state, separator)) =
            ParseSymbol(Symbol::Comma).parse(new_state)
        {
            state = new_state;
            Some(separator)
        } else if let Ok((new_state, separator)) = ParseSymbol(Symbol::Semicolon).parse(new_state) {
            state = new_state;
            Some(separator)
        } else {
            state = new_state;
            None
        };

        let is_end = field_sep.is_none();
        fields.push(Pair::new(field, field_sep));
        if is_end {
            break;
        }
    }

    let (state, end_brace) = expect!(
        state,
        ParseSymbol(Symbol::RightBrace).parse(state),
        "expected '}'"
    );

    Ok((
        state,
        TableConstructor {
            braces: ContainedSpan::new(start_brace, end_brace),
            fields,
        },
    ))
});

#[derive(Clone, Debug, PartialEq)]
struct ParseUnaryExpression;
define_parser!(ParseUnaryExpression, Expression, |_, state| {
    let (state, unop) = keep_going!(ParseUnOp.parse(state))?;
    let (state, expression) = expect!(
        state,
        ParseExpressionAtPrecedence(unop.precedence()).parse(state),
        "expected expression"
    );
    let expression = Box::new(expression);

    Ok((state, Expression::UnaryOperator { unop, expression }))
});

#[derive(Clone, Debug, PartialEq)]
struct ParseParenExpression;
define_parser!(ParseParenExpression, Expression, |_, state| {
    let (state, left_paren) = ParseSymbol(Symbol::LeftParen).parse(state)?;
    let (state, expression) = expect!(state, ParseExpression.parse(state), "expected expression");

    let (state, right_paren) = expect!(
        state,
        ParseSymbol(Symbol::RightParen).parse(state),
        "expected ')'"
    );

    Ok((
        state,
        Expression::Parentheses {
            contained: ContainedSpan::new(left_paren, right_paren),
            expression: Box::new(expression),
        },
    ))
});

#[derive(Clone, Debug, PartialEq)]
struct ParseValueExpression;
define_parser!(ParseValueExpression, Expression, |_, state| {
    let (state, value) = keep_going!(ParseValue.parse(state))?;
    #[cfg(feature = "roblox")]
    let (state, type_assertion) =
        if let Ok((state, type_assertion)) = keep_going!(ParseTypeAssertion.parse(state)) {
            (state, Some(type_assertion))
        } else {
            (state, None)
        };

    let value = Box::new(value);

    Ok((
        state,
        Expression::Value {
            value,
            #[cfg(feature = "roblox")]
            type_assertion,
        },
    ))
});

#[derive(Clone, Debug, PartialEq)]
struct ParsePartExpression;
define_parser!(ParsePartExpression, Expression, |_, state| {
    if let Ok((state, expression)) = keep_going!(ParseUnaryExpression.parse(state)) {
        Ok((state, expression))
    } else if let Ok((state, expression)) = keep_going!(ParseValueExpression.parse(state)) {
        Ok((state, expression))
    } else {
        Err(InternalAstError::NoMatch)
    }
});

#[derive(Clone, Debug, PartialEq)]
struct ParseExpressionAtPrecedence(u8);
define_parser!(ParseExpressionAtPrecedence, Expression, |this, state| {
    let min_precedence = this.0;
    let (mut state, mut current_expr) = ParsePartExpression.parse(state)?;

    // See if we can find a Binary Operator
    while let Ok((next_state, operator)) = ParseBinOp.parse(state) {
        if operator.precedence() < min_precedence {
            break;
        }

        let next_min_precedence = if operator.is_right_associative() {
            operator.precedence()
        } else {
            operator.precedence() + 1
        };

        let (next_state, rhs) = expect!(
            next_state,
            ParseExpressionAtPrecedence(next_min_precedence).parse(next_state),
            "expected expression"
        );
        state = next_state;
        current_expr = Expression::BinaryOperator {
            lhs: Box::new(current_expr),
            binop: operator,
            rhs: Box::new(rhs),
        };
    }

    Ok((state, current_expr))
});

#[derive(Clone, Debug, PartialEq)]
struct ParseExpression;
define_parser!(ParseExpression, Expression, |_, state| {
    ParseExpressionAtPrecedence(1).parse(state)
});

#[derive(Clone, Debug, PartialEq)]
struct ParseTypeAssertion;

#[rustfmt::skip]
define_roblox_parser!(
    ParseTypeAssertion,
    TypeAssertion,
    TokenReference,
    |_, state| {
        let (state, assertion_op) = ParseSymbol(Symbol::TwoColons).parse(state)?;
        let (state, cast_to) = expect!(
            state,
            ParseTypeInfo(TypeInfoContext::None).parse(state),
            "expected type in type assertion"
        );

        Ok((state, TypeAssertion { assertion_op, cast_to }))
    }
);

#[derive(Clone, Debug, PartialEq)]
struct ParseValue;
define_parser!(ParseValue, Value, |_, state| parse_first_of!(state, {
    ParseSymbol(Symbol::Nil) => Value::Symbol,
    ParseSymbol(Symbol::False) => Value::Symbol,
    ParseSymbol(Symbol::True) => Value::Symbol,
    ParseNumber => Value::Number,
    ParseStringLiteral => Value::String,
    ParseSymbol(Symbol::Ellipse) => Value::Symbol,
    ParseFunction => Value::Function,
    ParseTableConstructor => Value::TableConstructor,
    ParseFunctionCall => Value::FunctionCall,
    ParseVar => Value::Var,
    ParseParenExpression => Value::ParenthesesExpression,
}));

#[derive(Clone, Debug, Default, PartialEq)]
struct ParseStmt;
define_parser!(ParseStmt, Stmt, |_, state| parse_first_of!(state, {
    ParseAssignment => Stmt::Assignment,
    ParseFunctionCall => Stmt::FunctionCall,
    ParseDo => Stmt::Do,
    ParseWhile => Stmt::While,
    ParseRepeat => Stmt::Repeat,
    ParseIf => Stmt::If,
    ParseNumericFor => Stmt::NumericFor,
    ParseGenericFor => Stmt::GenericFor,
    ParseFunctionDeclaration => Stmt::FunctionDeclaration,
    ParseLocalFunction => Stmt::LocalFunction,
    ParseLocalAssignment => Stmt::LocalAssignment,
    @#[cfg(feature = "roblox")]
    ParseCompoundAssignment => Stmt::CompoundAssignment,
    @#[cfg(feature = "roblox")]
    ParseExportedTypeDeclaration => Stmt::ExportedTypeDeclaration,
    @#[cfg(feature = "roblox")]
    ParseTypeDeclaration => Stmt::TypeDeclaration,
    @#[cfg(feature = "lua52")]
    ParseGoto => Stmt::Goto,
    @#[cfg(feature = "lua52")]
    ParseLabel => Stmt::Label,
}));

#[derive(Clone, Debug, PartialEq)]
struct ParsePrefix;
define_parser!(ParsePrefix, Prefix, |_, state| parse_first_of!(state, {
    ParseParenExpression => Prefix::Expression,
    ParseIdentifier => Prefix::Name,
}));

struct ParseIndex;
define_parser!(
    ParseIndex,
    Index,
    |_, state| if let Ok((state, start_bracket)) = ParseSymbol(Symbol::LeftBracket).parse(state) {
        let (state, expression) =
            expect!(state, ParseExpression.parse(state), "expected expression");
        let (state, end_bracket) = expect!(
            state,
            ParseSymbol(Symbol::RightBracket).parse(state),
            "expected ']'"
        );
        Ok((
            state,
            Index::Brackets {
                brackets: ContainedSpan::new(start_bracket, end_bracket),
                expression,
            },
        ))
    } else if let Ok((state, dot)) = ParseSymbol(Symbol::Dot).parse(state) {
        let (state, name) = expect!(state, ParseIdentifier.parse(state), "expected name");
        Ok((state, Index::Dot { dot, name }))
    } else {
        Err(InternalAstError::NoMatch)
    }
);

#[derive(Clone, Debug, PartialEq)]
struct ParseFunctionArgs;
define_parser!(
    ParseFunctionArgs,
    FunctionArgs,
    |_, state| if let Ok((state, left_paren)) =
        keep_going!(ParseSymbol(Symbol::LeftParen).parse(state))
    {
        let (state, arguments) = expect!(
            state,
            ZeroOrMoreDelimited(ParseExpression, ParseSymbol(Symbol::Comma), false).parse(state),
            "expected arguments"
        );
        let (state, right_paren) = expect!(
            state,
            ParseSymbol(Symbol::RightParen).parse(state),
            "expected ')'"
        );
        Ok((
            state,
            FunctionArgs::Parentheses {
                arguments,
                parentheses: ContainedSpan::new(left_paren, right_paren),
            },
        ))
    } else if let Ok((state, table_constructor)) = keep_going!(ParseTableConstructor.parse(state)) {
        Ok((state, FunctionArgs::TableConstructor(table_constructor)))
    } else if let Ok((state, string)) = keep_going!(ParseStringLiteral.parse(state)) {
        Ok((state, FunctionArgs::String(string)))
    } else {
        Err(InternalAstError::NoMatch)
    }
);

#[derive(Clone, Debug, PartialEq)]
struct ParseNumericFor;
define_parser!(ParseNumericFor, NumericFor, |_, state| {
    let (mut state, for_token) = ParseSymbol(Symbol::For).parse(state)?;

    let index_variable;

    #[cfg(feature = "roblox")]
    let type_specifier;

    cfg_if::cfg_if! {
        if #[cfg(feature = "roblox")] {
            let (new_state, (new_index_variable, new_type_specifier)) =
                expect!(state, ParseNameWithType.parse(state), "expected names");

            state = new_state;
            index_variable = new_index_variable;
            type_specifier = new_type_specifier;
        } else {
            let (new_state, new_index_variable) =
                expect!(state, ParseIdentifier.parse(state), "expected names");

            state = new_state;
            index_variable = new_index_variable;
        }
    }

    let (state, equal_token) = ParseSymbol(Symbol::Equal).parse(state)?; // Numeric fors run before generic fors, so we can't guarantee this
    let (state, start) = expect!(
        state,
        ParseExpression.parse(state),
        "expected start expression"
    );
    let (state, start_end_comma) = expect!(
        state,
        ParseSymbol(Symbol::Comma).parse(state),
        "expected comma"
    );
    let (state, end) = expect!(
        state,
        ParseExpression.parse(state),
        "expected end expression"
    );
    let (state, step, end_step_comma) =
        if let Ok((state, comma)) = ParseSymbol(Symbol::Comma).parse(state) {
            let (state, expression) = expect!(
                state,
                ParseExpression.parse(state),
                "expected limit expression"
            );
            (state, Some(expression), Some(comma))
        } else {
            (state, None, None)
        };
    let (state, do_token) = expect!(state, ParseSymbol(Symbol::Do).parse(state), "expected 'do'");
    let (state, block) = expect!(state, ParseBlock.parse(state), "expected block");
    let (state, end_token) = expect!(
        state,
        ParseSymbol(Symbol::End).parse(state),
        "expected 'end'"
    );

    Ok((
        state,
        NumericFor {
            for_token,
            index_variable,
            equal_token,
            start,
            start_end_comma,
            end,
            end_step_comma,
            step,
            do_token,
            block,
            end_token,
            #[cfg(feature = "roblox")]
            type_specifier,
        },
    ))
});

#[derive(Clone, Debug, PartialEq)]
struct ParseGenericFor;
define_parser!(ParseGenericFor, GenericFor, |_, state| {
    let (mut state, for_token) = ParseSymbol(Symbol::For).parse(state)?;

    let mut names;
    let mut type_specifiers = Vec::new();

    if cfg!(feature = "roblox") {
        names = Punctuated::new();

        let (new_state, full_name_list) = expect!(
            state,
            OneOrMore(ParseNameWithType, ParseSymbol(Symbol::Comma), false).parse(state),
            "expected names"
        );

        for mut pair in full_name_list.into_pairs() {
            type_specifiers.push(pair.value_mut().1.take());
            names.push(pair.map(|(name, _)| name));
        }

        state = new_state;
    } else {
        let (new_state, new_names) = expect!(
            state,
            OneOrMore(ParseIdentifier, ParseSymbol(Symbol::Comma), false).parse(state),
            "expected names"
        );

        state = new_state;
        names = new_names;
    }

    let (state, in_token) = expect!(state, ParseSymbol(Symbol::In).parse(state), "expected 'in'"); // Numeric fors run before here, so there has to be an in
    let (state, expr_list) = expect!(
        state,
        OneOrMore(ParseExpression, ParseSymbol(Symbol::Comma), false).parse(state),
        "expected expression"
    );
    let (state, do_token) = expect!(state, ParseSymbol(Symbol::Do).parse(state), "expected 'do'");
    let (state, block) = expect!(state, ParseBlock.parse(state), "expected block");
    let (state, end_token) = expect!(
        state,
        ParseSymbol(Symbol::End).parse(state),
        "expected 'end'"
    );
    Ok((
        state,
        GenericFor {
            for_token,
            names,
            in_token,
            expr_list,
            do_token,
            block,
            end_token,
            #[cfg(feature = "roblox")]
            type_specifiers,
        },
    ))
});

#[derive(Clone, Debug, PartialEq)]
struct ParseIf;
define_parser!(ParseIf, If, |_, state| {
    let (state, if_token) = ParseSymbol(Symbol::If).parse(state)?;
    let (state, condition) = expect!(state, ParseExpression.parse(state), "expected condition");
    let (state, then_token) = expect!(
        state,
        ParseSymbol(Symbol::Then).parse(state),
        "expected 'then'"
    );
    let (mut state, block) = expect!(state, ParseBlock.parse(state), "expected block");

    let mut else_ifs = Vec::new();
    while let Ok((new_state, else_if_token)) = ParseSymbol(Symbol::ElseIf).parse(state) {
        let (new_state, condition) = expect!(
            state,
            ParseExpression.parse(new_state),
            "expected condition"
        );
        let (new_state, then_token) = expect!(
            state,
            ParseSymbol(Symbol::Then).parse(new_state),
            "expected 'then'"
        );
        let (new_state, block) = expect!(state, ParseBlock.parse(new_state), "expected block");
        state = new_state;
        else_ifs.push(ElseIf {
            else_if_token,
            condition,
            then_token,
            block,
        });
    }

    let (state, else_token, r#else) =
        if let Ok((state, else_token)) = ParseSymbol(Symbol::Else).parse(state) {
            let (state, block) = expect!(state, ParseBlock.parse(state), "expected block");
            (state, Some(else_token), Some(block))
        } else {
            (state, None, None)
        };

    let (state, end_token) = expect!(
        state,
        ParseSymbol(Symbol::End).parse(state),
        "expected 'end'"
    );

    Ok((
        state,
        If {
            if_token,
            condition,
            then_token,
            block,
            else_token,
            r#else,
            else_if: if else_ifs.is_empty() {
                None
            } else {
                Some(else_ifs)
            },
            end_token,
        },
    ))
});

#[derive(Clone, Debug, PartialEq)]
struct ParseWhile;
define_parser!(ParseWhile, While, |_, state| {
    let (state, while_token) = ParseSymbol(Symbol::While).parse(state)?;
    let (state, condition) = expect!(state, ParseExpression.parse(state), "expected condition");
    let (state, do_token) = expect!(state, ParseSymbol(Symbol::Do).parse(state), "expected 'do'");
    let (state, block) = expect!(state, ParseBlock.parse(state), "expected block");
    let (state, end_token) = expect!(
        state,
        ParseSymbol(Symbol::End).parse(state),
        "expected 'end'"
    );
    Ok((
        state,
        While {
            while_token,
            condition,
            do_token,
            block,
            end_token,
        },
    ))
});

#[derive(Clone, Debug, PartialEq)]
struct ParseRepeat;
define_parser!(ParseRepeat, Repeat, |_, state| {
    let (state, repeat_token) = ParseSymbol(Symbol::Repeat).parse(state)?;
    let (state, block) = expect!(state, ParseBlock.parse(state), "expected block");
    let (state, until_token) = expect!(
        state,
        ParseSymbol(Symbol::Until).parse(state),
        "expected 'until'"
    );
    let (state, until) = expect!(state, ParseExpression.parse(state), "expected condition");
    Ok((
        state,
        Repeat {
            repeat_token,
            block,
            until_token,
            until,
        },
    ))
});

struct ParseMethodCall;
define_parser!(ParseMethodCall, MethodCall, |_, state| {
    let (state, colon_token) = ParseSymbol(Symbol::Colon).parse(state)?;
    let (state, name) = expect!(state, ParseIdentifier.parse(state), "expected method");
    let (state, args) = expect!(state, ParseFunctionArgs.parse(state), "expected args");
    Ok((
        state,
        MethodCall {
            colon_token,
            name,
            args,
        },
    ))
});

#[derive(Clone, Debug, PartialEq)]
struct ParseCall;
define_parser!(ParseCall, Call, |_, state| parse_first_of!(state, {
    ParseFunctionArgs => Call::AnonymousCall,
    ParseMethodCall => Call::MethodCall,
}));

#[derive(Clone, Debug, PartialEq)]
struct ParseFunctionBody;
#[rustfmt::skip]
define_parser!(ParseFunctionBody, FunctionBody, |_, state| {
    #[cfg(feature = "roblox")]
    let (state, generics) =
        if let Ok((state, generics)) = keep_going!(ParseGenericDeclaration.parse(state)) {
            (state, Some(generics))
        } else {
            (state, None)
        };

    let (mut state, start_parenthese) = expect!(
        state,
        ParseSymbol(Symbol::LeftParen).parse(state),
        "expected '('"
    );

    let mut parameters = Punctuated::new();
    let mut name_list = None;
    let mut type_specifiers = Vec::new();

    if cfg!(feature = "roblox") {
        if let Ok((new_state, full_name_list)) = keep_going!(
            OneOrMore(ParseNameWithType, ParseSymbol(Symbol::Comma), false).parse(state)
        ) {
            let mut new_name_list = Punctuated::new();

            for mut pair in full_name_list.into_pairs() {
                type_specifiers.push(pair.value_mut().1.take());
                new_name_list.push(pair.map(|(name, _)| name));
            }

            state = new_state;
            name_list = Some(new_name_list);
        }
    } else if let Ok((new_state, new_name_list)) = keep_going!(
        OneOrMore(ParseIdentifier, ParseSymbol(Symbol::Comma), false).parse(state)
    ) {
        state = new_state;
        name_list = Some(new_name_list);
    }

    if let Some(names) = name_list {
        parameters.extend(names.into_pairs().map(|pair| {
            let tuple = pair.into_tuple();
            Pair::new(Parameter::Name(tuple.0), tuple.1)
        }));

        if let Ok((new_state, comma)) = ParseSymbol(Symbol::Comma).parse(state) {
            if let Ok((new_state, ellipse)) = ParseSymbol(Symbol::Ellipse).parse(new_state) {
                state = new_state;

                let mut last_parameter = parameters.pop().expect("comma parsed and accepted, but no arguments before it?");
                last_parameter = Pair::new(last_parameter.into_value(), Some(comma));
                parameters.push(last_parameter);

                parameters.push(Pair::new(Parameter::Ellipse(ellipse), None));

                // Parse ellipse type if in Luau
                if cfg!(feature = "roblox") {
                    if let Ok((new_state, type_specifier)) = ParseTypeSpecifier(TypeInfoContext::VarArgSpecifier).parse(state) {
                        state = new_state;
                        type_specifiers.push(Some(type_specifier));
                    } else {
                        type_specifiers.push(None);
                    }
                }
            }
        }
    } else if let Ok((new_state, ellipse)) = ParseSymbol(Symbol::Ellipse).parse(state) {
        state = new_state;
        parameters.push(Pair::new(Parameter::Ellipse(ellipse), None));

        // Parse ellipse type if in Luau
        if cfg!(feature = "roblox") {
            if let Ok((new_state, type_specifier)) = ParseTypeSpecifier(TypeInfoContext::VarArgSpecifier).parse(state) {
                state = new_state;
                type_specifiers.push(Some(type_specifier));
            } else {
                type_specifiers.push(None);
            }
        }
    }

    let (state, end_parenthese) = expect!(
        state,
        ParseSymbol(Symbol::RightParen).parse(state),
        "expected ')'"
    );

    #[cfg_attr(not(feature = "roblox"), allow(unused_variables))]
    let (state, return_type) = if let Ok((state, return_type)) = ParseTypeSpecifier(TypeInfoContext::ReturnType).parse(state) {
        (state, Some(return_type))
    } else {
        (state, None)
    };

    let (state, block) = expect!(state, ParseBlock.parse(state), "expected block");
    let (state, end_token) = expect!(
        state,
        ParseSymbol(Symbol::End).parse(state),
        "expected 'end'"
    );
    Ok((
        state,
        FunctionBody {
            #[cfg(feature = "roblox")]
            generics,
            parameters_parentheses: ContainedSpan::new(start_parenthese, end_parenthese),
            parameters,
            block,
            end_token,
            #[cfg(feature = "roblox")]
            type_specifiers,
            #[cfg(feature = "roblox")]
            return_type,
        },
    ))
});

#[derive(Clone, Debug, PartialEq)]
struct ParseFunction;
define_parser!(ParseFunction, (TokenReference, FunctionBody), |_, state| {
    let (state, token) = ParseSymbol(Symbol::Function).parse(state)?;
    let (state, body) = expect!(
        state,
        ParseFunctionBody.parse(state),
        "expected function body"
    );
    Ok((state, (token, body)))
});

#[derive(Clone, Debug, PartialEq)]
struct ParseSuffix;
define_parser!(ParseSuffix, Suffix, |_, state| parse_first_of!(state, {
    ParseCall => Suffix::Call,
    ParseIndex => Suffix::Index,
}));

#[derive(Clone, Debug, PartialEq)]
struct ParseVarExpression;
define_parser!(ParseVarExpression, VarExpression, |_, state| {
    let (state, prefix) = ParsePrefix.parse(state)?;
    let (state, suffixes) = ZeroOrMore(ParseSuffix).parse(state)?;

    if let Some(Suffix::Index(_)) = suffixes.last() {
        Ok((state, VarExpression { prefix, suffixes }))
    } else {
        Err(InternalAstError::NoMatch)
    }
});

#[derive(Clone, Debug, Default, PartialEq)]
struct ParseVar;
define_parser!(ParseVar, Var, |_, state| parse_first_of!(state, {
    ParseVarExpression => Var::Expression,
    ParseIdentifier => Var::Name,
}));

#[derive(Clone, Debug, Default, PartialEq)]
struct ParseAssignment;
define_parser!(ParseAssignment, Assignment, |_, state| {
    let (state, var_list) = OneOrMore(ParseVar, ParseSymbol(Symbol::Comma), false).parse(state)?;
    let (state, equal_token) = ParseSymbol(Symbol::Equal).parse(state)?;
    let (state, expr_list) = expect!(
        state,
        OneOrMore(ParseExpression, ParseSymbol(Symbol::Comma), false).parse(state),
        "expected values"
    );

    Ok((
        state,
        Assignment {
            var_list,
            equal_token,
            expr_list,
        },
    ))
});

#[derive(Clone, Debug, Default, PartialEq)]
struct ParseLocalFunction;
define_parser!(ParseLocalFunction, LocalFunction, |_, state| {
    let (state, local_token) = ParseSymbol(Symbol::Local).parse(state)?;
    let (state, function_token) = ParseSymbol(Symbol::Function).parse(state)?;
    let (state, name) = expect!(state, ParseIdentifier.parse(state), "expected name");
    let (state, body) = ParseFunctionBody.parse(state)?;
    Ok((
        state,
        LocalFunction {
            local_token,
            function_token,
            name,
            body,
        },
    ))
});

#[derive(Clone, Debug, Default, PartialEq)]
struct ParseLocalAssignment;
define_parser!(ParseLocalAssignment, LocalAssignment, |_, state| {
    let (mut state, local_token) = ParseSymbol(Symbol::Local).parse(state)?;

    let mut name_list;
    let mut type_specifiers = Vec::new();

    if cfg!(feature = "roblox") {
        name_list = Punctuated::new();

        let (new_state, full_name_list) = expect!(
            state,
            OneOrMore(ParseNameWithType, ParseSymbol(Symbol::Comma), false).parse(state),
            "expected name"
        );

        for mut pair in full_name_list.into_pairs() {
            type_specifiers.push(pair.value_mut().1.take());
            name_list.push(pair.map(|(name, _)| name));
        }

        state = new_state;
    } else {
        let (new_state, new_name_list) = expect!(
            state,
            OneOrMore(ParseIdentifier, ParseSymbol(Symbol::Comma), false).parse(state),
            "expected name"
        );

        state = new_state;
        name_list = new_name_list;
    }

    let ((state, expr_list), equal_token) = match ParseSymbol(Symbol::Equal).parse(state) {
        Ok((state, equal_token)) => (
            OneOrMore(ParseExpression, ParseSymbol(Symbol::Comma), false)
                .parse(state)
                .map_err(|_| InternalAstError::UnexpectedToken {
                    token: (*state.peek()).to_owned(),
                    additional: Some(Cow::from("expected expression")),
                })?,
            Some(equal_token),
        ),
        Err(InternalAstError::NoMatch) => ((state, Punctuated::new()), None),
        Err(other) => return Err(other),
    };

    Ok((
        state,
        LocalAssignment {
            local_token,
            #[cfg(feature = "roblox")]
            type_specifiers,
            name_list,
            equal_token,
            expr_list,
        },
    ))
});

#[derive(Clone, Debug, PartialEq)]
struct ParseDo;
define_parser!(ParseDo, Do, |_, state| {
    let (state, do_token) = ParseSymbol(Symbol::Do).parse(state)?;
    let (state, block) = expect!(state, ParseBlock.parse(state), "expected block");
    let (state, end_token) = expect!(
        state,
        ParseSymbol(Symbol::End).parse(state),
        "expected 'end'"
    );

    Ok((
        state,
        Do {
            do_token,
            block,
            end_token,
        },
    ))
});

#[derive(Clone, Debug, PartialEq)]
struct ParseFunctionCall;
define_parser!(ParseFunctionCall, FunctionCall, |_, state| {
    let (state, prefix) = ParsePrefix.parse(state)?;
    let (state, suffixes) = ZeroOrMore(ParseSuffix).parse(state)?;

    if let Some(Suffix::Call(_)) = suffixes.last() {
        Ok((state, FunctionCall { prefix, suffixes }))
    } else {
        Err(InternalAstError::NoMatch)
    }
});

#[derive(Clone, Debug, PartialEq)]
struct ParseFunctionName;
define_parser!(ParseFunctionName, FunctionName, |_, state| {
    let (state, names) =
        OneOrMore(ParseIdentifier, ParseSymbol(Symbol::Dot), false).parse(state)?;
    let (state, colon_name) = if let Ok((state, colon)) = ParseSymbol(Symbol::Colon).parse(state) {
        let (state, colon_name) =
            expect!(state, ParseIdentifier.parse(state), "expected method name");
        (state, Some((colon, colon_name)))
    } else {
        (state, None)
    };

    Ok((state, FunctionName { names, colon_name }))
});

#[derive(Clone, Debug, Default, PartialEq)]
struct ParseFunctionDeclaration;
define_parser!(ParseFunctionDeclaration, FunctionDeclaration, |_, state| {
    let (state, function_token) = ParseSymbol(Symbol::Function).parse(state)?;
    let (state, name) = expect!(
        state,
        ParseFunctionName.parse(state),
        "expected function name"
    );
    let (state, body) = expect!(
        state,
        ParseFunctionBody.parse(state),
        "expected function body"
    );
    Ok((
        state,
        FunctionDeclaration {
            function_token,
            name,
            body,
        },
    ))
});

#[derive(Clone, Debug, Default, PartialEq)]
struct ParseIdentifier;
#[rustfmt::skip]
define_parser!(ParseIdentifier, TokenReference, |_, state| {
    let next_token = state.peek();
    match next_token.token_kind() {
        TokenKind::Identifier => Ok((
            state.advance().ok_or(InternalAstError::NoMatch)?,
            next_token.clone(),
        )),
        _ => Err(InternalAstError::NoMatch),
    }
});

#[derive(Clone, Copy, Debug, PartialEq)]
enum TypeInfoContext {
    /// A standard type info, with no context
    None,
    /// A type inside of parentheses, either for the parameters in a `TypeInfo::Callback`, or for a `TypeInfo::Tuple`
    /// Variadic type infos are only permitted inside of here
    #[cfg(feature = "roblox")]
    ParenthesesType,
    /// The return type of a function declaration or callback type, such as `function foo(bar) -> number`.
    /// This is the only location where Tuple types are allowed. Variadic type infos are also allowed here
    ReturnType,
    /// A type specifier for the variadic argument `...` in a function definition parameter list
    /// In these cases, we are allowed a generic variadic pack `T...` to be specified
    VarArgSpecifier,
}

// Roblox Types
#[derive(Clone, Debug, PartialEq)]
struct ParseNameWithType;
define_roblox_parser!(
    ParseNameWithType,
    (TokenReference, Option<TypeSpecifier>),
    (TokenReference, Option<TokenReference>),
    |_, state| {
        let (state, name) = ParseIdentifier.parse(state)?;
        let (state, type_specifier) = if let Ok((state, type_specifier)) =
            keep_going!(ParseTypeSpecifier(TypeInfoContext::None).parse(state))
        {
            (state, Some(type_specifier))
        } else {
            (state, None)
        };

        Ok((state, (name, type_specifier)))
    }
);

#[derive(Clone, Debug, PartialEq)]
struct ParseTypeSpecifier(TypeInfoContext);
define_roblox_parser!(
    ParseTypeSpecifier,
    TypeSpecifier,
    TokenReference,
    |this, state| {
        let (state, punctuation) = ParseSymbol(Symbol::Colon).parse(state)?;
        let (state, type_info) = expect!(
            state,
            ParseTypeInfo(this.0).parse(state),
            "expected type after colon"
        );

        Ok((
            state,
            TypeSpecifier {
                punctuation,
                type_info,
            },
        ))
    }
);

#[derive(Clone, Debug, PartialEq)]
struct ParseGenericDeclarationParameter;
define_roblox_parser!(
    ParseGenericDeclarationParameter,
    GenericDeclarationParameter,
    TokenReference,
    |_, state| {
        let (state, name) = ParseIdentifier.parse(state)?;

        if let Ok((state, ellipse)) = keep_going!(ParseSymbol(Symbol::Ellipse).parse(state)) {
            Ok((
                state,
                GenericDeclarationParameter::Variadic { name, ellipse },
            ))
        } else {
            Ok((state, GenericDeclarationParameter::Name(name)))
        }
    }
);

#[derive(Clone, Debug, PartialEq)]
struct ParseGenericDeclaration;
define_roblox_parser!(
    ParseGenericDeclaration,
    GenericDeclaration,
    TokenReference,
    |_, state| {
        let (state, start_arrow) = ParseSymbol(Symbol::LessThan).parse(state)?;
        let (state, generics) = expect!(
            state,
            OneOrMore(
                ParseGenericDeclarationParameter,
                ParseSymbol(Symbol::Comma),
                false
            )
            .parse(state),
            "expected type parameters"
        );
        let (state, end_arrow) = expect!(
            state,
            ParseSymbol(Symbol::GreaterThan).parse(state),
            "expected `>` to match `<`"
        );

        Ok((
            state,
            GenericDeclaration {
                arrows: ContainedSpan::new(start_arrow, end_arrow),
                generics,
            },
        ))
    }
);

cfg_if::cfg_if! {
    if #[cfg(feature = "roblox")] {
        // Roblox Compound Assignment
        #[derive(Clone, Debug, Default, PartialEq)]
        struct ParseCompoundAssignment;
        define_parser!(
            ParseCompoundAssignment,
            CompoundAssignment,
            |_, state| {
                let (state, lhs) = ParseVar.parse(state)?;
                let (state, compound_operator) = ParseCompoundOp.parse(state)?;
                let (state, rhs) = expect!(
                    state,
                    ParseExpression.parse(state),
                    "expected value"
                );

                Ok((
                    state,
                    CompoundAssignment {
                        lhs,
                        compound_operator,
                        rhs,
                    },
                ))
            }
        );

        #[derive(Clone, Debug, PartialEq)]
        struct ParseTypeDeclaration;
        define_parser!(
            ParseTypeDeclaration,
            TypeDeclaration,
            |_, state| {
                let (state, type_token) = ParseIdentifier.parse(state)?;
                if type_token.token().to_string() != "type" {
                    return Err(InternalAstError::NoMatch);
                }

                let (state, base) = ParseIdentifier.parse(state)?;

                let (state, generics) = if let Ok((state, generics)) =
                    keep_going!(ParseGenericDeclaration.parse(state))
                {
                    (state, Some(generics))
                } else {
                    (state, None)
                };

                let (state, equal_token) = expect!(
                    state,
                    ParseSymbol(Symbol::Equal).parse(state),
                    "expected `=` while parsing type alias"
                );

                let (state, declare_as) =
                    expect!(state, ParseTypeInfo(TypeInfoContext::None).parse(state), "expected type");

                Ok((
                    state,
                    TypeDeclaration {
                        type_token,
                        base,
                        generics,
                        equal_token,
                        declare_as,
                    },
                ))
            }
        );

        #[derive(Clone, Debug, PartialEq)]
        struct ParseExportedTypeDeclaration;
        define_parser!(
            ParseExportedTypeDeclaration,
            ExportedTypeDeclaration,
            |_, state| {
                let (state, export_token) = ParseIdentifier.parse(state)?;
                if export_token.token().to_string() != "export" {
                    return Err(InternalAstError::NoMatch);
                }

                let (state, type_declaration) =
                    expect!(state, ParseTypeDeclaration.parse(state), "expected type declaration");

                Ok((
                    state,
                    ExportedTypeDeclaration {
                        export_token,
                        type_declaration
                    },
                ))
            }
        );

        #[derive(Clone, Debug, PartialEq)]
        struct ParseIndexedTypeInfo;
        define_parser!(ParseIndexedTypeInfo, IndexedTypeInfo, |_, state| {
            let (state, base_type) = if let Ok((state, identifier)) = {
                ParseIdentifier.parse(state)
            } {
                if let Ok((state, start_arrow)) = ParseSymbol(Symbol::LessThan).parse(state)
                {
                    let (state, generics) = expect!(
                        state,
                        OneOrMore(ParseTypeInfo(TypeInfoContext::None), ParseSymbol(Symbol::Comma), false).parse(state),
                        "expected type parameters"
                    );

                    let (state, end_arrow) = expect!(
                        state,
                        ParseSymbol(Symbol::GreaterThan).parse(state),
                        "expected `>` to close `<`"
                    );

                    (
                        state,
                        IndexedTypeInfo::Generic {
                            base: identifier,
                            arrows: ContainedSpan::new(start_arrow, end_arrow),
                            generics,
                        },
                    )
                } else {
                    (state, IndexedTypeInfo::Basic(identifier))
                }
            } else {
                return Err(InternalAstError::NoMatch);
            };

            Ok((state, base_type))
        });

        #[derive(Clone, Debug, PartialEq)]
        /// A parentheses type info atom, such as `(string)` in `type Foo = (string)?`. This excludes parentheses used to indicate
        /// a return type, or arguments in a callback type. An opening parentheses should have already been consumed,
        /// and is passed to this struct.
        struct ParseParenthesesTypeInfo(TokenReference);
        define_parser!(ParseParenthesesTypeInfo, TypeInfo, |this, state| {
            let (state, type_info) = expect!(state, ParseTypeInfo(TypeInfoContext::None).parse(state), "expected type within parentheses");
            let (state, end_parenthese) = expect!(state, ParseSymbol(Symbol::RightParen).parse(state), "expected `)`");

            // TODO: should we separate out a single type inside parentheses into a TypeInfo::Parentheses?
            let mut types = Punctuated::new();
            types.push(Pair::new(type_info, None));

            Ok((state, TypeInfo::Tuple {
                parentheses: ContainedSpan::new(this.0.clone(), end_parenthese),
                types,
            }))
        });

        #[derive(Clone, Debug, PartialEq)]
        /// A tuple type info, such as `(string, foo)` in `(string) -> (string, foo)`.
        /// This is only used for return types. An opening parentheses should have already been consumed,
        /// and is passed to this struct.
        struct ParseTupleTypeInfo(TokenReference);
        define_parser!(ParseTupleTypeInfo, TypeInfo, |this, state| {
            let (state, types) = expect!(
                state,
                ZeroOrMoreDelimited(ParseTypeInfo(TypeInfoContext::ParenthesesType), ParseSymbol(Symbol::Comma), false)
                    .parse(state),
                "expected types within parentheses"
            );
            let (state, end_parenthese) = expect!(state, ParseSymbol(Symbol::RightParen).parse(state), "expected `)`");

            Ok((state, TypeInfo::Tuple {
                parentheses: ContainedSpan::new(this.0.clone(), end_parenthese),
                types,
            }))
        });

        /// A type array atom, such as `{ string }`.
        /// An opening brace should have already been consumed, and is passed to this struct.
        #[derive(Clone, Debug, PartialEq)]
        struct ParseTypeArray(TokenReference);
        define_parser!(ParseTypeArray, TypeInfo, |this, state| {
            let (state, type_info) = expect!(
                state,
                ParseTypeInfo(TypeInfoContext::None).parse(state),
                "expected type in array"
            );

            let (state, end_brace) = expect!(
                state,
                ParseSymbol(Symbol::RightBrace).parse(state),
                "expected `}` to match `{`"
            );

            Ok((
                state,
                TypeInfo::Array {
                    braces: ContainedSpan::new(this.0.clone(), end_brace),
                    type_info: Box::new(type_info)
                },
            ))
        });

        #[derive(Clone, Debug, PartialEq)]
        struct ParseTypeArgument;
        define_parser!(ParseTypeArgument, TypeArgument, |_, state| {
            // Attempt to parse an identifier and then a `:`
            if let Ok((new_state, identifier)) = ParseIdentifier.parse(state) {
                if let Ok((state, colon)) = ParseSymbol(Symbol::Colon).parse(new_state) {
                    let (state, type_info) = expect!(state, ParseTypeInfo(TypeInfoContext::None).parse(state), "expected type");
                    return Ok((
                        state,
                        TypeArgument {
                            name: Some((identifier, colon)),
                            type_info
                        }
                    ))
                }
            };

            // If failed, fall back to original state and parse a type_info normally
            let (state, type_info) = ParseTypeInfo(TypeInfoContext::ParenthesesType).parse(state)?;
            Ok((
                state,
                TypeArgument {
                    name: None,
                    type_info,
                }
            ))
        });

        #[derive(Clone, Debug, PartialEq)]
        /// A callback type info atom, such as `(count: number) -> string` in `type Foo = (count: number) -> string`.
        /// An opening parentheses should have already been consumed, and is passed to this struct.
        struct ParseCallbackTypeInfo(TokenReference, Option<GenericDeclaration>);
        define_parser!(ParseCallbackTypeInfo, TypeInfo, |this, state| {
            let (state, types) = expect!(
                state,
                ZeroOrMoreDelimited(ParseTypeArgument, ParseSymbol(Symbol::Comma), false)
                    .parse(state),
                "expected types within parentheses"
            );

            let (state, end_parenthese) = expect!(
                state,
                ParseSymbol(Symbol::RightParen).parse(state),
                "expected `)` to match `(`"
            );

            let (state, arrow) = expect!(state, ParseSymbol(Symbol::ThinArrow).parse(state), "expected `->` after `()` when parsing function type");
            let (state, return_value) = expect!(
                state,
                ParseTypeInfo(TypeInfoContext::ReturnType).parse(state),
                "expected return type after `->`"
            );

            Ok((
                state,
                TypeInfo::Callback {
                    generics: this.1.clone(),
                    arguments: types,
                    parentheses: ContainedSpan::new(this.0.clone(), end_parenthese),
                    arrow,
                    return_type: Box::new(return_value),
                },
            ))
        });

        /// A type table atom, such as `{ foo: string, bar: number }`.
        /// An opening brace should have already been consumed, and is passed to this struct.
        #[derive(Clone, Debug, PartialEq)]
        struct ParseTypeTable(TokenReference);
        define_parser!(ParseTypeTable, TypeInfo, |this, state| {
            let mut state = state;
            let mut fields = Punctuated::new();

            while let Ok((new_state, field)) = keep_going!(ParseTypeField.parse(state)) {
                let field_sep = if let Ok((new_state, separator)) =
                    ParseSymbol(Symbol::Comma).parse(new_state)
                {
                    state = new_state;
                    Some(separator)
                } else if let Ok((new_state, separator)) = ParseSymbol(Symbol::Semicolon).parse(new_state) {
                    state = new_state;
                    Some(separator)
                } else {
                    state = new_state;
                    None
                };

                let is_end = field_sep.is_none();
                fields.push(Pair::new(field, field_sep));
                if is_end {
                    break;
                }
            }

            let (state, end_brace) = expect!(
                state,
                ParseSymbol(Symbol::RightBrace).parse(state),
                "expected `}` to match `{`"
            );

            Ok((state, TypeInfo::Table {
                braces: ContainedSpan::new(this.0.clone(), end_brace),
                fields,
            }))
        });

        // A type info atom, excluding compound types such as Union and Intersection
        #[derive(Clone, Debug, PartialEq)]
        struct ParseSingleTypeInfo(TypeInfoContext);
        define_parser!(ParseSingleTypeInfo, TypeInfo, |this, state| {
            let (state, base_type) = if let Ok((state, identifier)) = {
                ParseIdentifier
                    .parse(state)
                    .or_else(|_| ParseSymbol(Symbol::Nil).parse(state))
            } {
                if identifier.token().to_string() == "typeof" {
                    let (state, start_parenthese) = expect!(
                        state,
                        ParseSymbol(Symbol::LeftParen).parse(state),
                        "expected '(' when parsing typeof type"
                    );

                    let (state, expression) = expect!(
                        state,
                        ParseExpression.parse(state),
                        "expected expression when parsing typeof type"
                    );

                    let (state, end_parenthese) = expect!(
                        state,
                        ParseSymbol(Symbol::RightParen).parse(state),
                        "expected ')' when parsing typeof type"
                    );

                    (
                        state,
                        TypeInfo::Typeof {
                            typeof_token: identifier,
                            parentheses: ContainedSpan::new(start_parenthese, end_parenthese),
                            inner: Box::new(expression),
                        },
                    )
                } else if let Ok((state, punctuation)) = ParseSymbol(Symbol::Dot).parse(state)
                {
                    let (state, type_info) = expect!(
                        state,
                        ParseIndexedTypeInfo.parse(state),
                        "expected type when parsing type index"
                    );

                    (
                        state,
                        TypeInfo::Module {
                            module: identifier,
                            punctuation,
                            type_info: Box::new(type_info),
                        },
                    )
                } else if let Ok((state, start_arrow)) = ParseSymbol(Symbol::LessThan).parse(state)
                {
                    let (state, generics) = expect!(
                        state,
                        OneOrMore(ParseTypeInfo(TypeInfoContext::None), ParseSymbol(Symbol::Comma), false).parse(state),
                        "expected type parameters"
                    );

                    let (state, end_arrow) = expect!(
                        state,
                        ParseSymbol(Symbol::GreaterThan).parse(state),
                        "expected `>` to close `<`"
                    );

                    (
                        state,
                        TypeInfo::Generic {
                            base: identifier,
                            arrows: ContainedSpan::new(start_arrow, end_arrow),
                            generics,
                        },
                    )
                } else if matches!(this.0, TypeInfoContext::ParenthesesType | TypeInfoContext::ReturnType | TypeInfoContext::VarArgSpecifier) {
                    // Check for a variadic type pack
                    if let Ok((state, ellipse)) = ParseSymbol(Symbol::Ellipse).parse(state) {
                        (state, TypeInfo::GenericVariadic {
                            name: identifier,
                            ellipse
                        })
                    } else {
                        (state, TypeInfo::Basic(identifier))
                    }
                } else {
                    (state, TypeInfo::Basic(identifier))
                }
            } else if let Ok((state, generics)) = ParseGenericDeclaration.parse(state) {
                // Callback with a generic type
                let (state, start_parenthese) = ParseSymbol(Symbol::LeftParen).parse(state)?;
                ParseCallbackTypeInfo(start_parenthese, Some(generics)).parse(state)?
            } else if let Ok((state, start_parenthese)) =
                ParseSymbol(Symbol::LeftParen).parse(state)
            {
                // Parse types encapsulated in parentheses as an atom. If we are in a return type, this could be a
                // tuple, otherwise this can only be a singular type specified within parentheses.
                let atom =
                    if matches!(this.0, TypeInfoContext::ReturnType) {
                        ParseTupleTypeInfo(start_parenthese.clone()).parse(state)
                    } else {
                        ParseParenthesesTypeInfo(start_parenthese.clone()).parse(state)
                    };

                if let Ok((state, parentheses_type)) = atom {
                    // Single token lookahead: see if we have a `->` ahead. If we do, we need to parse this
                    // as a callback type, using what we already have from the parentheses type
                    if let Ok((state, arrow)) = ParseSymbol(Symbol::ThinArrow).parse(state) {
                        // Unwrap the parsed parentheses type into its parentheses and its enclosed type
                        let (parentheses, arguments) = match parentheses_type {
                            TypeInfo::Tuple { parentheses, types } => {
                                // `types` is currently `Punctuated<TypeInfo>`, but we need to map it to `Punctuated<TypeArgument>`
                                // where each argument has no name.
                                let arguments = types.into_pairs().map(|pair| pair.map(|type_info| TypeArgument {
                                    name: None,
                                    type_info
                                })).collect::<Punctuated<_>>();
                                (parentheses, arguments)
                            },
                            _ => unreachable!("parsed a non-tuple as a parentheses type"),
                        };

                        let (state, return_value) = expect!(
                            state,
                            ParseTypeInfo(TypeInfoContext::ReturnType).parse(state),
                            "expected return type after `->`"
                        );

                        (
                            state,
                            TypeInfo::Callback {
                                generics: None,
                                arguments,
                                parentheses,
                                arrow,
                                return_type: Box::new(return_value),
                            },
                        )
                    } else {
                        (state, parentheses_type)
                    }
                } else {
                    ParseCallbackTypeInfo(start_parenthese, None).parse(state)?
                }
            } else if let Ok((state, start_brace)) = ParseSymbol(Symbol::LeftBrace).parse(state) {
                if let Ok((state, type_array)) = ParseTypeArray(start_brace.clone()).parse(state) {
                    (state, type_array)
                } else {
                    ParseTypeTable(start_brace).parse(state)?
                }
            } else if matches!(this.0, TypeInfoContext::ParenthesesType | TypeInfoContext::ReturnType) {
                // Only allow variadic type annotation for a return type or a tuple type
                if let Ok((state, ellipse)) = ParseSymbol(Symbol::Ellipse).parse(state) {
                    let (state, type_info) = expect!(
                        state,
                        ParseSingleTypeInfo(TypeInfoContext::None).parse(state),
                        "expected type info after `...`"
                    );

                    (
                        state,
                        TypeInfo::Variadic {
                            ellipse,
                            type_info: Box::new(type_info),
                        }
                    )
                } else {
                    return Err(InternalAstError::NoMatch);
                }
            } else {
                return Err(InternalAstError::NoMatch);
            };

            Ok((state, base_type))
        });

        #[derive(Clone, Debug, PartialEq)]
<<<<<<< HEAD
=======
        /// Similar to [`ParseSingleTypeInfo`], except it allows parsing of tuple types `(x, y)`.
        /// Should only be used when parsing a return type from a function
        struct ParseSingleReturnTypeInfo;
        define_parser!(ParseSingleReturnTypeInfo, TypeInfo, |_, state| {
            // Attempt to parse a tuple type.
            if let Ok((state, start_parenthese)) =
                ParseSymbol(Symbol::LeftParen).parse(state)
            {
                let (state, types) = expect!(
                    state,
                    ZeroOrMoreDelimited(ParseTypeInfo(TypeInfoContext::ParenthesesType), ParseSymbol(Symbol::Comma), false)
                        .parse(state),
                    "expected types within parentheses"
                );

                let (state, end_parenthese) = expect!(
                    state,
                    ParseSymbol(Symbol::RightParen).parse(state),
                    "expected `)` to match `(`"
                );

                // Single token lookahead: if we see a `->` afterwards, we need to bail out
                // of attempting to parse a tuple type, since it must be a callback.
                if let Ok((state, arrow)) = ParseSymbol(Symbol::ThinArrow).parse(state) {
                    // `types` is currently `Punctuated<TypeInfo>`, but we need to map it to `Punctuated<TypeArgument>`
                    // where each argument has no name.
                    let arguments = types.into_pairs().map(|pair| pair.map(|type_info| TypeArgument {
                        name: None,
                        type_info
                    })).collect::<Punctuated<_>>();

                    let (state, return_value) = expect!(
                        state,
                        ParseTypeInfo(TypeInfoContext::ReturnType).parse(state),
                        "expected return type after `->`"
                    );

                    Ok((
                        state,
                        TypeInfo::Callback {
                            generics: None,
                            arguments,
                            parentheses: ContainedSpan::new(start_parenthese, end_parenthese),
                            arrow,
                            return_type: Box::new(return_value),
                        },
                    ))
                } else {
                    Ok((
                        state,
                        TypeInfo::Tuple {
                            parentheses: ContainedSpan::new(start_parenthese, end_parenthese),
                            types,
                        },
                    ))
                }
            } else {
                ParseSingleTypeInfo(TypeInfoContext::ReturnType).parse(state)
            }
        });

        #[derive(Clone, Debug, PartialEq)]
>>>>>>> 568a7a8f
        struct ParseSingleTypeInfoAtom(TypeInfoContext);
        define_parser!(ParseSingleTypeInfoAtom, TypeInfo, |this, state| {
            let (mut state, mut base_type) = ParseSingleTypeInfo(this.0).parse(state)?;

            if let Ok((new_state, question_mark)) = ParseSymbol(Symbol::QuestionMark).parse(state) {
                base_type = TypeInfo::Optional {
                    base: Box::new(base_type),
                    question_mark,
                };

                state = new_state;
            }

            Ok((state, base_type))
        });

        #[derive(Clone, Debug, PartialEq)]
        struct ParseTypeInfo(TypeInfoContext);
        define_parser!(ParseTypeInfo, TypeInfo, |this, state| {
            let (state, base_type) = ParseSingleTypeInfoAtom(this.0).parse(state)?;

            if let Ok((state, pipe)) = ParseSymbol(Symbol::Pipe).parse(state) {
                let (state, right) = expect!(
                    state,
                    ParseTypeInfo(this.0).parse(state),
                    "expected type after `|` for union type"
                );
                Ok((
                    state,
                    TypeInfo::Union {
                        left: Box::new(base_type),
                        right: Box::new(right),
                        pipe,
                    },
                ))
            } else if let Ok((state, ampersand)) = ParseSymbol(Symbol::Ampersand).parse(state) {
                let (state, right) = expect!(
                    state,
                    ParseTypeInfo(this.0).parse(state),
                    "expected type after `&` for intersection type"
                );
                Ok((
                    state,
                    TypeInfo::Intersection {
                        left: Box::new(base_type),
                        right: Box::new(right),
                        ampersand,
                    },
                ))
            } else {
                Ok((state, base_type))
            }
        });

        #[derive(Clone, Debug, PartialEq)]
        struct ParseTypeField;
        define_parser!(
            ParseTypeField,
            TypeField,
            |_, state| {
                let (state, key) = ParseTypeFieldKey.parse(state)?;

                let (state, colon) = expect!(
                    state,
                    ParseSymbol(Symbol::Colon).parse(state),
                    "expected `:` after key"
                );

                let (state, value) = expect!(
                    state,
                    ParseTypeInfo(TypeInfoContext::None).parse(state),
                    "expected value type for key"
                );

                Ok((state, TypeField { key, colon, value }))
            }
        );

        #[derive(Clone, Debug, PartialEq)]
        struct ParseTypeFieldKey;
        #[rustfmt::skip]
        define_parser!(ParseTypeFieldKey, TypeFieldKey, |_, state| {
            if let Ok((state, identifier)) = ParseIdentifier.parse(state) {
                Ok((state, TypeFieldKey::Name(identifier)))
            } else if let Ok((state, start_bracket)) = ParseSymbol(Symbol::LeftBracket).parse(state)
            {
                let (state, inner) = expect!(
                    state,
                    ParseTypeInfo(TypeInfoContext::None).parse(state),
                    "expected type within brackets for index signature"
                );

                let (state, end_bracket) = expect!(
                    state,
                    ParseSymbol(Symbol::RightBracket).parse(state),
                    "expected `]` to match `[`"
                );

                Ok((
                    state,
                    TypeFieldKey::IndexSignature {
                        brackets: ContainedSpan::new(start_bracket, end_bracket),
                        inner,
                    },
                ))
            } else {
                Err(InternalAstError::NoMatch)
            }
        });
    }
}

// Lua 5.2 related syntax
#[derive(Clone, Debug, PartialEq)]
struct ParseGoto;
define_lua52_parser!(ParseGoto, Goto, TokenReference, |_, state| {
    let (state, goto_token) = ParseSymbol(Symbol::Goto).parse(state)?;
    let (state, label_name) = expect!(
        state,
        ParseIdentifier.parse(state),
        "expected identifier after `goto`"
    );

    Ok((
        state,
        Goto {
            goto_token,
            label_name,
        },
    ))
});

#[derive(Clone, Debug, PartialEq)]
struct ParseLabel;
define_lua52_parser!(ParseLabel, Label, TokenReference, |_, state| {
    let (state, left_colons) = ParseSymbol(Symbol::TwoColons).parse(state)?;
    let (state, name) = expect!(
        state,
        ParseIdentifier.parse(state),
        "expected identifier after `::`"
    );
    let (state, right_colons) = expect!(
        state,
        ParseSymbol(Symbol::TwoColons).parse(state),
        "expected `::`"
    );

    Ok((
        state,
        Label {
            left_colons,
            name,
            right_colons,
        },
    ))
});

macro_rules! make_op_parser {
	($enum:ident, $parser:ident, { $($operator:ident,)+ }) => {
		#[derive(Clone, Debug, PartialEq)]
        struct $parser;
        define_parser!($parser, $enum, |_, state| {
            $(
                if let Ok((state, operator)) = ParseSymbol(Symbol::$operator).parse(state) {
                    return Ok((state, $enum::$operator(operator)));
                }
            )+

			// This is to ensure the operators ALWAYS match those in the actual operator
			// It won't compile if they don't match up
			if let Some(x) = None {
				match x {
					$(
						$enum::$operator(_) => {},
					)+
				}
			}

            Err(InternalAstError::NoMatch)
        });
	};
}

make_op_parser!(BinOp, ParseBinOp,
    {
        And,
        Caret,
        GreaterThan,
        GreaterThanEqual,
        LessThan,
        LessThanEqual,
        Minus,
        Or,
        Percent,
        Plus,
        Slash,
        Star,
        TildeEqual,
        TwoDots,
        TwoEqual,
    }
);

make_op_parser!(UnOp, ParseUnOp,
    {
        Minus,
        Not,
        Hash,
    }
);

#[cfg(feature = "roblox")]
make_op_parser!(CompoundOp, ParseCompoundOp,
    {
        PlusEqual,
        MinusEqual,
        StarEqual,
        SlashEqual,
        PercentEqual,
        CaretEqual,
        TwoDotsEqual,
    }
);

// TODO

// #[cfg(test)]
// mod tests {
//     use super::*;
//     use crate::{ast::extract_token_references, tokenizer::tokens};
//     use pretty_assertions::assert_eq;

//     macro_rules! assert_state_eq {
//         ($state: expr, $index: expr, $tokens: ident) => {
//             assert_eq!($state.index, $index);
//             assert_eq!($state.len, $tokens.len());
//         };
//     }

//     macro_rules! tokens {
//         ($body: expr) => {
//             extract_token_references(tokens($body).expect("couldn't tokenize'"))
//         };
//     }

//     #[test]
//     fn test_zero_or_more_empty() {
//         let tokens = tokens!("local x");
//         let state = ParserState::new(&tokens);

//         let (state, commas) = ZeroOrMore(ParseSymbol(Symbol::Comma))
//             .parse(state)
//             .unwrap();

//         assert_state_eq!(state, 0, tokens);
//         assert_eq!(commas.len(), 0);
//     }

//     #[test]
//     fn test_zero_or_more_exists() {
//         let tokens = tokens!(",,, , ,\t ,local x");
//         let state = ParserState::new(&tokens);

//         let (state, commas) = ZeroOrMore(ParseSymbol(Symbol::Comma))
//             .parse(state)
//             .unwrap();

//         assert_state_eq!(state, 9, tokens);
//         assert_eq!(commas.len(), 6);
//     }

//     #[test]
//     fn test_one_or_more_empty() {
//         let tokens = tokens!("local x");
//         let state = ParserState::new(&tokens);

//         assert!(
//             OneOrMore(ParseSymbol(Symbol::End), ParseSymbol(Symbol::Comma), false)
//                 .parse(state)
//                 .is_err()
//         );
//     }

//     #[test]
//     fn test_one_or_more_exists_no_delimiter() {
//         let tokens = tokens!("end,end, end,\t\tend local");
//         let state = ParserState::new(&tokens);

//         let (state, commas) =
//             OneOrMore(ParseSymbol(Symbol::End), ParseSymbol(Symbol::Comma), false)
//                 .parse(state)
//                 .expect("OneOrMore failed");

//         assert_state_eq!(state, 10, tokens);
//         assert_eq!(commas.len(), 4);
//     }

//     #[test]
//     fn test_one_or_more_exists_with_delimiter() {
//         let tokens = tokens!("end,end, end,\t\tend, local");
//         let state = ParserState::new(&tokens);

//         let (state, commas) = OneOrMore(ParseSymbol(Symbol::End), ParseSymbol(Symbol::Comma), true)
//             .parse(state)
//             .unwrap();

//         assert_state_eq!(state, 11, tokens);
//         assert_eq!(commas.len(), 4);
//     }

//     #[test]
//     fn test_one_or_more_exists_with_nothing() {
//         let tokens = tokens!("local");
//         let state = ParserState::new(&tokens);

//         assert!(
//             OneOrMore(ParseSymbol(Symbol::End), ParseSymbol(Symbol::Comma), true)
//                 .parse(state)
//                 .is_err()
//         );
//     }
// }<|MERGE_RESOLUTION|>--- conflicted
+++ resolved
@@ -1680,71 +1680,6 @@
         });
 
         #[derive(Clone, Debug, PartialEq)]
-<<<<<<< HEAD
-=======
-        /// Similar to [`ParseSingleTypeInfo`], except it allows parsing of tuple types `(x, y)`.
-        /// Should only be used when parsing a return type from a function
-        struct ParseSingleReturnTypeInfo;
-        define_parser!(ParseSingleReturnTypeInfo, TypeInfo, |_, state| {
-            // Attempt to parse a tuple type.
-            if let Ok((state, start_parenthese)) =
-                ParseSymbol(Symbol::LeftParen).parse(state)
-            {
-                let (state, types) = expect!(
-                    state,
-                    ZeroOrMoreDelimited(ParseTypeInfo(TypeInfoContext::ParenthesesType), ParseSymbol(Symbol::Comma), false)
-                        .parse(state),
-                    "expected types within parentheses"
-                );
-
-                let (state, end_parenthese) = expect!(
-                    state,
-                    ParseSymbol(Symbol::RightParen).parse(state),
-                    "expected `)` to match `(`"
-                );
-
-                // Single token lookahead: if we see a `->` afterwards, we need to bail out
-                // of attempting to parse a tuple type, since it must be a callback.
-                if let Ok((state, arrow)) = ParseSymbol(Symbol::ThinArrow).parse(state) {
-                    // `types` is currently `Punctuated<TypeInfo>`, but we need to map it to `Punctuated<TypeArgument>`
-                    // where each argument has no name.
-                    let arguments = types.into_pairs().map(|pair| pair.map(|type_info| TypeArgument {
-                        name: None,
-                        type_info
-                    })).collect::<Punctuated<_>>();
-
-                    let (state, return_value) = expect!(
-                        state,
-                        ParseTypeInfo(TypeInfoContext::ReturnType).parse(state),
-                        "expected return type after `->`"
-                    );
-
-                    Ok((
-                        state,
-                        TypeInfo::Callback {
-                            generics: None,
-                            arguments,
-                            parentheses: ContainedSpan::new(start_parenthese, end_parenthese),
-                            arrow,
-                            return_type: Box::new(return_value),
-                        },
-                    ))
-                } else {
-                    Ok((
-                        state,
-                        TypeInfo::Tuple {
-                            parentheses: ContainedSpan::new(start_parenthese, end_parenthese),
-                            types,
-                        },
-                    ))
-                }
-            } else {
-                ParseSingleTypeInfo(TypeInfoContext::ReturnType).parse(state)
-            }
-        });
-
-        #[derive(Clone, Debug, PartialEq)]
->>>>>>> 568a7a8f
         struct ParseSingleTypeInfoAtom(TypeInfoContext);
         define_parser!(ParseSingleTypeInfoAtom, TypeInfo, |this, state| {
             let (mut state, mut base_type) = ParseSingleTypeInfo(this.0).parse(state)?;

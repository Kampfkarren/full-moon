--- conflicted
+++ resolved
@@ -269,45 +269,16 @@
 define_parser!(
     ParseValueExpression,
     Expression<'a>,
-<<<<<<< HEAD
-    |_, state: ParserState<'a>| if let Ok((state, value)) = keep_going!(ParseValue.parse(state)) {
+    |_, state: ParserState<'a>| {
+        let (state, value) = keep_going!(ParseValue.parse(state))?;
+        #[cfg(feature = "roblox")]
         let (state, type_assertion) =
             if let Ok((state, type_assertion)) = keep_going!(ParseTypeAssertion.parse(state)) {
                 (state, Some(type_assertion))
-=======
-    |_, state: ParserState<'a>| {
-        let (state, value) = keep_going!(ParseValue.parse(state))?;
-        #[cfg(feature = "roblox")]
-        let (state, as_assertion) =
-            if let Ok((state, as_assertion)) = keep_going!(ParseAsAssertion.parse(state)) {
-                (state, Some(as_assertion))
->>>>>>> a1d28fe3
             } else {
                 (state, None)
             };
 
-<<<<<<< HEAD
-        let (state, binop) = if type_assertion.is_none() {
-            if let Ok((state, bin_op)) = ParseBinOp.parse(state) {
-                let (state, rhs) =
-                    expect!(state, ParseExpression.parse(state), "expected expression");
-
-                (
-                    state,
-                    Some(BinOpRhs {
-                        bin_op,
-                        rhs: Box::new(rhs),
-                    }),
-                )
-            } else {
-                (state, None)
-            }
-        } else {
-            (state, None)
-        };
-
-=======
->>>>>>> a1d28fe3
         let value = Box::new(value);
 
         Ok((

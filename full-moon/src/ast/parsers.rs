use super::{
    parser_util::{InternalAstError, Parser},
    span::ContainedSpan,
    *,
};

#[cfg(feature = "roblox")]
use super::types::*;

#[cfg(feature = "lua52")]
use super::lua52::*;

use crate::tokenizer::{TokenKind, TokenReference, TokenType};

#[derive(Clone, Debug, PartialEq)]
struct ParseSymbol(Symbol);

define_parser!(ParseSymbol, Cow<'a, TokenReference<'a>>, |this, state| {
    let expecting = TokenType::Symbol { symbol: this.0 };
    let token = state.peek();

    if *token.token_type() == expecting {
        Ok((state.advance().ok_or(InternalAstError::NoMatch)?, token))
    } else {
        Err(InternalAstError::NoMatch)
    }
});

#[derive(Clone, Debug, PartialEq)]
struct ParseNumber;

define_parser!(ParseNumber, Cow<'a, TokenReference<'a>>, |_, state| {
    let token = state.peek();
    if token.token_kind() == TokenKind::Number {
        Ok((state.advance().ok_or(InternalAstError::NoMatch)?, token))
    } else {
        Err(InternalAstError::NoMatch)
    }
});

#[derive(Clone, Debug, PartialEq)]
struct ParseStringLiteral;

define_parser!(
    ParseStringLiteral,
    Cow<'a, TokenReference<'a>>,
    |_, state| {
        let token = state.peek();
        if token.token_kind() == TokenKind::StringLiteral {
            Ok((state.advance().ok_or(InternalAstError::NoMatch)?, token))
        } else {
            Err(InternalAstError::NoMatch)
        }
    }
);

#[derive(Clone, Debug, Default, PartialEq)]
pub struct ParseBlock;
define_parser!(ParseBlock, Block<'a>, |_, state| {
    let mut stmts = Vec::new();
    while let Ok((new_state, stmt)) = keep_going!(ParseStmt.parse(state)) {
        state = new_state;
        let mut semicolon = None;

        if let Ok((new_state, new_semicolon)) = ParseSymbol(Symbol::Semicolon).parse(state) {
            state = new_state;
            semicolon = Some(new_semicolon);
        }

        stmts.push((stmt, semicolon));
    }

    if let Ok((mut state, last_stmt)) = keep_going!(ParseLastStmt.parse(state)) {
        let mut semicolon = None;

        if let Ok((new_state, new_semicolon)) = ParseSymbol(Symbol::Semicolon).parse(state) {
            state = new_state;
            semicolon = Some(new_semicolon)
        }

        Ok((
            state,
            Block {
                stmts,
                last_stmt: Some((last_stmt, semicolon)),
            },
        ))
    } else {
        Ok((
            state,
            Block {
                stmts,
                last_stmt: None,
            },
        ))
    }
});

#[derive(Clone, Debug, PartialEq)]
struct ParseLastStmt;
define_parser!(
    ParseLastStmt,
    LastStmt<'a>,
    |_, state| if let Ok((state, token)) = ParseSymbol(Symbol::Return).parse(state) {
        let (state, returns) = expect!(
            state,
            ZeroOrMoreDelimited(ParseExpression, ParseSymbol(Symbol::Comma), false).parse(state),
            "return values"
        );

        Ok((state, LastStmt::Return(Return { token, returns })))
    } else if let Ok((state, token)) = ParseSymbol(Symbol::Break).parse(state) {
        Ok((state, LastStmt::Break(token)))
    } else {
        cfg_if::cfg_if! {
            if #[cfg(feature = "roblox")] {
                let (state, continue_token) = ParseIdentifier.parse(state)?;
                if continue_token.token().to_string() == "continue" {
                    Ok((state, LastStmt::Continue(continue_token)))
                } else {
                    Err(InternalAstError::NoMatch)
                }
            } else {
                Err(InternalAstError::NoMatch)
            }
        }
    }
);

#[derive(Clone, Debug, PartialEq)]
struct ParseField;
define_parser!(ParseField, Field<'a>, |_, state| {
    if let Ok((state, start_bracket)) = ParseSymbol(Symbol::LeftBracket).parse(state) {
        let (state, key) = expect!(state, ParseExpression.parse(state), "expected key");
        let (state, end_bracket) = expect!(
            state,
            ParseSymbol(Symbol::RightBracket).parse(state),
            "expected ']'"
        );
        let (state, equal) = expect!(
            state,
            ParseSymbol(Symbol::Equal).parse(state),
            "expected '='"
        );
        let (state, value) = expect!(state, ParseExpression.parse(state), "expected value");

        return Ok((
            state,
            Field::ExpressionKey {
                brackets: ContainedSpan::new(start_bracket, end_bracket),
                key,
                equal,
                value,
            },
        ));
    } else if let Ok((state, key)) = keep_going!(ParseIdentifier.parse(state)) {
        if let Ok((state, equal)) = ParseSymbol(Symbol::Equal).parse(state) {
            let (state, value) = expect!(state, ParseExpression.parse(state), "expected value");

            return Ok((state, Field::NameKey { key, equal, value }));
        }
    }

    if let Ok((state, expr)) = keep_going!(ParseExpression.parse(state)) {
        return Ok((state, Field::NoKey(expr)));
    }

    Err(InternalAstError::NoMatch)
});

struct ParseTableConstructor;
define_parser!(ParseTableConstructor, TableConstructor<'a>, |_, state| {
    let (mut state, start_brace) = ParseSymbol(Symbol::LeftBrace).parse(state)?;
    let mut fields = Punctuated::new();

    while let Ok((new_state, field)) = keep_going!(ParseField.parse(state)) {
        let field_sep = if let Ok((new_state, separator)) =
            ParseSymbol(Symbol::Comma).parse(new_state)
        {
            state = new_state;
            Some(separator)
        } else if let Ok((new_state, separator)) = ParseSymbol(Symbol::Semicolon).parse(new_state) {
            state = new_state;
            Some(separator)
        } else {
            state = new_state;
            None
        };

        let is_end = field_sep.is_none();
        fields.push(Pair::new(field, field_sep));
        if is_end {
            break;
        }
    }

    let (state, end_brace) = expect!(
        state,
        ParseSymbol(Symbol::RightBrace).parse(state),
        "expected '}'"
    );

    Ok((
        state,
        TableConstructor {
            braces: ContainedSpan::new(start_brace, end_brace),
            fields,
        },
    ))
});

#[derive(Clone, Debug, PartialEq)]
struct ParseUnaryExpression;
define_parser!(ParseUnaryExpression, Expression<'a>, |_, state| {
    let (state, unop) = keep_going!(ParseUnOp.parse(state))?;
    let (state, expression) = expect!(
        state,
        ParseExpressionAtPrecedence(unop.precedence()).parse(state),
        "expected expression"
    );
    let expression = Box::new(expression);

    Ok((state, Expression::UnaryOperator { unop, expression }))
});

#[derive(Clone, Debug, PartialEq)]
struct ParseParenExpression;
define_parser!(ParseParenExpression, Expression<'a>, |_, state| {
    let (state, left_paren) = ParseSymbol(Symbol::LeftParen).parse(state)?;
    let (state, expression) = expect!(state, ParseExpression.parse(state), "expected expression");

    let (state, right_paren) = expect!(
        state,
        ParseSymbol(Symbol::RightParen).parse(state),
        "expected ')'"
    );

    Ok((
        state,
        Expression::Parentheses {
            contained: ContainedSpan::new(left_paren, right_paren),
            expression: Box::new(expression),
        },
    ))
});

#[derive(Clone, Debug, PartialEq)]
struct ParseValueExpression;
<<<<<<< HEAD
define_parser!(
    ParseValueExpression,
    Expression<'a>,
    |_, state: ParserState<'a>| {
        let (state, value) = keep_going!(ParseValue.parse(state))?;
        #[cfg(feature = "roblox")]
        let (state, type_assertion) =
            if let Ok((state, type_assertion)) = keep_going!(ParseTypeAssertion.parse(state)) {
                (state, Some(type_assertion))
            } else {
                (state, None)
            };
=======
define_parser!(ParseValueExpression, Expression<'a>, |_, state| {
    let (state, value) = keep_going!(ParseValue.parse(state))?;
    #[cfg(feature = "roblox")]
    let (state, as_assertion) =
        if let Ok((state, as_assertion)) = keep_going!(ParseAsAssertion.parse(state)) {
            (state, Some(as_assertion))
        } else {
            (state, None)
        };
>>>>>>> afd2de77

    let value = Box::new(value);

<<<<<<< HEAD
        Ok((
            state,
            Expression::Value {
                value,
                #[cfg(feature = "roblox")]
                type_assertion,
            },
        ))
    }
);
=======
    Ok((
        state,
        Expression::Value {
            value,
            #[cfg(feature = "roblox")]
            as_assertion,
        },
    ))
});
>>>>>>> afd2de77

#[derive(Clone, Debug, PartialEq)]
struct ParsePartExpression;
define_parser!(ParsePartExpression, Expression<'a>, |_, state| {
    if let Ok((state, expression)) = keep_going!(ParseUnaryExpression.parse(state)) {
        Ok((state, expression))
    } else if let Ok((state, expression)) = keep_going!(ParseValueExpression.parse(state)) {
        Ok((state, expression))
    } else {
        Err(InternalAstError::NoMatch)
    }
});

#[derive(Clone, Debug, PartialEq)]
struct ParseExpressionAtPrecedence(u8);
define_parser!(
    ParseExpressionAtPrecedence,
    Expression<'a>,
    |this, state| {
        let min_precedence = this.0;
        let (mut state, mut current_expr) = ParsePartExpression.parse(state)?;

        // See if we can find a Binary Operator
        while let Ok((next_state, operator)) = ParseBinOp.parse(state) {
            if operator.precedence() < min_precedence {
                break;
            }

            let next_min_precedence = if operator.is_right_associative() {
                operator.precedence()
            } else {
                operator.precedence() + 1
            };

            let (next_state, rhs) = expect!(
                next_state,
                ParseExpressionAtPrecedence(next_min_precedence).parse(next_state),
                "expected expression"
            );
            state = next_state;
            current_expr = Expression::BinaryOperator {
                lhs: Box::new(current_expr),
                binop: operator,
                rhs: Box::new(rhs),
            };
        }

        Ok((state, current_expr))
    }
);

#[derive(Clone, Debug, PartialEq)]
struct ParseExpression;
define_parser!(ParseExpression, Expression<'a>, |_, state| {
    ParseExpressionAtPrecedence(1).parse(state)
});

#[derive(Clone, Debug, PartialEq)]
struct ParseTypeAssertion;

#[rustfmt::skip]
define_roblox_parser!(
    ParseTypeAssertion,
    TypeAssertion<'a>,
    Cow<'a, TokenReference<'a>>,
<<<<<<< HEAD
    |_, state: ParserState<'a>| {
        let (state, assertion_op) = ParseSymbol(Symbol::TwoColons).parse(state)?;
        let (state, cast_to) = expect!(
            state,
            ParseTypeInfo.parse(state),
            "expected type in `as` expression"
        );
=======
    |_, state| {
        let (state, as_token) = ParseIdentifier.parse(state)?;
        if as_token.token().to_string() == "as" {
            let (state, cast_to) = expect!(
                state,
                ParseTypeInfo.parse(state),
                "expected type in `as` expression"
            );
>>>>>>> afd2de77

        Ok((state, TypeAssertion { assertion_op, cast_to }))
    }
);

#[derive(Clone, Debug, PartialEq)]
struct ParseValue;
define_parser!(ParseValue, Value<'a>, |_, state| parse_first_of!(state, {
    ParseSymbol(Symbol::Nil) => Value::Symbol,
    ParseSymbol(Symbol::False) => Value::Symbol,
    ParseSymbol(Symbol::True) => Value::Symbol,
    ParseNumber => Value::Number,
    ParseStringLiteral => Value::String,
    ParseSymbol(Symbol::Ellipse) => Value::Symbol,
    ParseFunction => Value::Function,
    ParseTableConstructor => Value::TableConstructor,
    ParseFunctionCall => Value::FunctionCall,
    ParseVar => Value::Var,
    ParseParenExpression => Value::ParenthesesExpression,
}));

#[derive(Clone, Debug, Default, PartialEq)]
struct ParseStmt;
define_parser!(ParseStmt, Stmt<'a>, |_, state| parse_first_of!(state, {
    ParseAssignment => Stmt::Assignment,
    ParseFunctionCall => Stmt::FunctionCall,
    ParseDo => Stmt::Do,
    ParseWhile => Stmt::While,
    ParseRepeat => Stmt::Repeat,
    ParseIf => Stmt::If,
    ParseNumericFor => Stmt::NumericFor,
    ParseGenericFor => Stmt::GenericFor,
    ParseFunctionDeclaration => Stmt::FunctionDeclaration,
    ParseLocalFunction => Stmt::LocalFunction,
    ParseLocalAssignment => Stmt::LocalAssignment,
    @#[cfg(feature = "roblox")]
    ParseCompoundAssignment => Stmt::CompoundAssignment,
    @#[cfg(feature = "roblox")]
    ParseExportedTypeDeclaration => Stmt::ExportedTypeDeclaration,
    @#[cfg(feature = "roblox")]
    ParseTypeDeclaration => Stmt::TypeDeclaration,
    @#[cfg(feature = "lua52")]
    ParseGoto => Stmt::Goto,
    @#[cfg(feature = "lua52")]
    ParseLabel => Stmt::Label,
}));

#[derive(Clone, Debug, PartialEq)]
struct ParsePrefix;
define_parser!(ParsePrefix, Prefix<'a>, |_, state| parse_first_of!(state, {
    ParseParenExpression => Prefix::Expression,
    ParseIdentifier => Prefix::Name,
}));

struct ParseIndex;
define_parser!(
    ParseIndex,
    Index<'a>,
    |_, state| if let Ok((state, start_bracket)) = ParseSymbol(Symbol::LeftBracket).parse(state) {
        let (state, expression) =
            expect!(state, ParseExpression.parse(state), "expected expression");
        let (state, end_bracket) = expect!(
            state,
            ParseSymbol(Symbol::RightBracket).parse(state),
            "expected ']'"
        );
        Ok((
            state,
            Index::Brackets {
                brackets: ContainedSpan::new(start_bracket, end_bracket),
                expression,
            },
        ))
    } else if let Ok((state, dot)) = ParseSymbol(Symbol::Dot).parse(state) {
        let (state, name) = expect!(state, ParseIdentifier.parse(state), "expected name");
        Ok((state, Index::Dot { dot, name }))
    } else {
        Err(InternalAstError::NoMatch)
    }
);

#[derive(Clone, Debug, PartialEq)]
struct ParseFunctionArgs;
define_parser!(
    ParseFunctionArgs,
    FunctionArgs<'a>,
    |_, state| if let Ok((state, left_paren)) =
        keep_going!(ParseSymbol(Symbol::LeftParen).parse(state))
    {
        let (state, arguments) = expect!(
            state,
            ZeroOrMoreDelimited(ParseExpression, ParseSymbol(Symbol::Comma), false).parse(state),
            "expected arguments"
        );
        let (state, right_paren) = expect!(
            state,
            ParseSymbol(Symbol::RightParen).parse(state),
            "expected ')'"
        );
        Ok((
            state,
            FunctionArgs::Parentheses {
                arguments,
                parentheses: ContainedSpan::new(left_paren, right_paren),
            },
        ))
    } else if let Ok((state, table_constructor)) = keep_going!(ParseTableConstructor.parse(state)) {
        Ok((state, FunctionArgs::TableConstructor(table_constructor)))
    } else if let Ok((state, string)) = keep_going!(ParseStringLiteral.parse(state)) {
        Ok((state, FunctionArgs::String(string)))
    } else {
        Err(InternalAstError::NoMatch)
    }
);

#[derive(Clone, Debug, PartialEq)]
struct ParseNumericFor;
define_parser!(ParseNumericFor, NumericFor<'a>, |_, state| {
    let (mut state, for_token) = ParseSymbol(Symbol::For).parse(state)?;

    let index_variable;

    #[cfg(feature = "roblox")]
    let type_specifier;

    cfg_if::cfg_if! {
        if #[cfg(feature = "roblox")] {
            let (new_state, (new_index_variable, new_type_specifier)) =
                expect!(state, ParseNameWithType.parse(state), "expected names");

            state = new_state;
            index_variable = new_index_variable;
            type_specifier = new_type_specifier;
        } else {
            let (new_state, new_index_variable) =
                expect!(state, ParseIdentifier.parse(state), "expected names");

            state = new_state;
            index_variable = new_index_variable;
        }
    }

    let (state, equal_token) = ParseSymbol(Symbol::Equal).parse(state)?; // Numeric fors run before generic fors, so we can't guarantee this
    let (state, start) = expect!(
        state,
        ParseExpression.parse(state),
        "expected start expression"
    );
    let (state, start_end_comma) = expect!(
        state,
        ParseSymbol(Symbol::Comma).parse(state),
        "expected comma"
    );
    let (state, end) = expect!(
        state,
        ParseExpression.parse(state),
        "expected end expression"
    );
    let (state, step, end_step_comma) =
        if let Ok((state, comma)) = ParseSymbol(Symbol::Comma).parse(state) {
            let (state, expression) = expect!(
                state,
                ParseExpression.parse(state),
                "expected limit expression"
            );
            (state, Some(expression), Some(comma))
        } else {
            (state, None, None)
        };
    let (state, do_token) = expect!(state, ParseSymbol(Symbol::Do).parse(state), "expected 'do'");
    let (state, block) = expect!(state, ParseBlock.parse(state), "expected block");
    let (state, end_token) = expect!(
        state,
        ParseSymbol(Symbol::End).parse(state),
        "expected 'end'"
    );

    Ok((
        state,
        NumericFor {
            for_token,
            index_variable,
            equal_token,
            start,
            start_end_comma,
            end,
            end_step_comma,
            step,
            do_token,
            block,
            end_token,
            #[cfg(feature = "roblox")]
            type_specifier,
        },
    ))
});

#[derive(Clone, Debug, PartialEq)]
struct ParseGenericFor;
define_parser!(ParseGenericFor, GenericFor<'a>, |_, state| {
    let (mut state, for_token) = ParseSymbol(Symbol::For).parse(state)?;

    let mut names;
    let mut type_specifiers = Vec::new();

    if cfg!(feature = "roblox") {
        names = Punctuated::new();

        let (new_state, full_name_list) = expect!(
            state,
            OneOrMore(ParseNameWithType, ParseSymbol(Symbol::Comma), false).parse(state),
            "expected names"
        );

        for mut pair in full_name_list.into_pairs() {
            type_specifiers.push(pair.value_mut().1.take());
            names.push(pair.map(|(name, _)| name));
        }

        state = new_state;
    } else {
        let (new_state, new_names) = expect!(
            state,
            OneOrMore(ParseIdentifier, ParseSymbol(Symbol::Comma), false).parse(state),
            "expected names"
        );

        state = new_state;
        names = new_names;
    }

    let (state, in_token) = expect!(state, ParseSymbol(Symbol::In).parse(state), "expected 'in'"); // Numeric fors run before here, so there has to be an in
    let (state, expr_list) = expect!(
        state,
        OneOrMore(ParseExpression, ParseSymbol(Symbol::Comma), false).parse(state),
        "expected expression"
    );
    let (state, do_token) = expect!(state, ParseSymbol(Symbol::Do).parse(state), "expected 'do'");
    let (state, block) = expect!(state, ParseBlock.parse(state), "expected block");
    let (state, end_token) = expect!(
        state,
        ParseSymbol(Symbol::End).parse(state),
        "expected 'end'"
    );
    Ok((
        state,
        GenericFor {
            for_token,
            names,
            in_token,
            expr_list,
            do_token,
            block,
            end_token,
            #[cfg(feature = "roblox")]
            type_specifiers,
        },
    ))
});

#[derive(Clone, Debug, PartialEq)]
struct ParseIf;
define_parser!(ParseIf, If<'a>, |_, state| {
    let (state, if_token) = ParseSymbol(Symbol::If).parse(state)?;
    let (state, condition) = expect!(state, ParseExpression.parse(state), "expected condition");
    let (state, then_token) = expect!(
        state,
        ParseSymbol(Symbol::Then).parse(state),
        "expected 'then'"
    );
    let (mut state, block) = expect!(state, ParseBlock.parse(state), "expected block");

    let mut else_ifs = Vec::new();
    while let Ok((new_state, else_if_token)) = ParseSymbol(Symbol::ElseIf).parse(state) {
        let (new_state, condition) = expect!(
            state,
            ParseExpression.parse(new_state),
            "expected condition"
        );
        let (new_state, then_token) = expect!(
            state,
            ParseSymbol(Symbol::Then).parse(new_state),
            "expected 'then'"
        );
        let (new_state, block) = expect!(state, ParseBlock.parse(new_state), "expected block");
        state = new_state;
        else_ifs.push(ElseIf {
            else_if_token,
            condition,
            then_token,
            block,
        });
    }

    let (state, else_token, r#else) =
        if let Ok((state, else_token)) = ParseSymbol(Symbol::Else).parse(state) {
            let (state, block) = expect!(state, ParseBlock.parse(state), "expected block");
            (state, Some(else_token), Some(block))
        } else {
            (state, None, None)
        };

    let (state, end_token) = expect!(
        state,
        ParseSymbol(Symbol::End).parse(state),
        "expected 'end'"
    );

    Ok((
        state,
        If {
            if_token,
            condition,
            then_token,
            block,
            else_token,
            r#else,
            else_if: if else_ifs.is_empty() {
                None
            } else {
                Some(else_ifs)
            },
            end_token,
        },
    ))
});

#[derive(Clone, Debug, PartialEq)]
struct ParseWhile;
define_parser!(ParseWhile, While<'a>, |_, state| {
    let (state, while_token) = ParseSymbol(Symbol::While).parse(state)?;
    let (state, condition) = expect!(state, ParseExpression.parse(state), "expected condition");
    let (state, do_token) = expect!(state, ParseSymbol(Symbol::Do).parse(state), "expected 'do'");
    let (state, block) = expect!(state, ParseBlock.parse(state), "expected block");
    let (state, end_token) = expect!(
        state,
        ParseSymbol(Symbol::End).parse(state),
        "expected 'end'"
    );
    Ok((
        state,
        While {
            while_token,
            condition,
            do_token,
            block,
            end_token,
        },
    ))
});

#[derive(Clone, Debug, PartialEq)]
struct ParseRepeat;
define_parser!(ParseRepeat, Repeat<'a>, |_, state| {
    let (state, repeat_token) = ParseSymbol(Symbol::Repeat).parse(state)?;
    let (state, block) = expect!(state, ParseBlock.parse(state), "expected block");
    let (state, until_token) = expect!(
        state,
        ParseSymbol(Symbol::Until).parse(state),
        "expected 'until'"
    );
    let (state, until) = expect!(state, ParseExpression.parse(state), "expected condition");
    Ok((
        state,
        Repeat {
            repeat_token,
            until_token,
            until,
            block,
        },
    ))
});

struct ParseMethodCall;
define_parser!(ParseMethodCall, MethodCall<'a>, |_, state| {
    let (state, colon_token) = ParseSymbol(Symbol::Colon).parse(state)?;
    let (state, name) = expect!(state, ParseIdentifier.parse(state), "expected method");
    let (state, args) = expect!(state, ParseFunctionArgs.parse(state), "expected args");
    Ok((
        state,
        MethodCall {
            colon_token,
            name,
            args,
        },
    ))
});

#[derive(Clone, Debug, PartialEq)]
struct ParseCall;
define_parser!(ParseCall, Call<'a>, |_, state| parse_first_of!(state, {
    ParseFunctionArgs => Call::AnonymousCall,
    ParseMethodCall => Call::MethodCall,
}));

#[derive(Clone, Debug, PartialEq)]
struct ParseFunctionBody;
#[rustfmt::skip]
define_parser!(ParseFunctionBody, FunctionBody<'a>, |_, state| {
    let (mut state, start_parenthese) = expect!(
        state,
        ParseSymbol(Symbol::LeftParen).parse(state),
        "expected '('"
    );

    let mut parameters = Punctuated::new();
    let mut name_list = None;
    let mut type_specifiers = Vec::new();

    if cfg!(feature = "roblox") {
        if let Ok((new_state, full_name_list)) = keep_going!(
            OneOrMore(ParseNameWithType, ParseSymbol(Symbol::Comma), false).parse(state)
        ) {
            let mut new_name_list = Punctuated::new();

            for mut pair in full_name_list.into_pairs() {
                type_specifiers.push(pair.value_mut().1.take());
                new_name_list.push(pair.map(|(name, _)| name));
            }

            state = new_state;
            name_list = Some(new_name_list);
        }
    } else if let Ok((new_state, new_name_list)) = keep_going!(
        OneOrMore(ParseIdentifier, ParseSymbol(Symbol::Comma), false).parse(state)
    ) {
        state = new_state;
        name_list = Some(new_name_list);
    }

    if let Some(names) = name_list {
        parameters.extend(names.into_pairs().map(|pair| {
            let tuple = pair.into_tuple();
            Pair::new(Parameter::Name(tuple.0), tuple.1)
        }));

        if let Ok((new_state, comma)) = ParseSymbol(Symbol::Comma).parse(state) {
            if let Ok((new_state, ellipse)) = ParseSymbol(Symbol::Ellipse).parse(new_state) {
                state = new_state;

                let mut last_parameter = parameters.pop().expect("comma parsed and accepted, but no arguments before it?");
                last_parameter = Pair::new(last_parameter.into_value(), Some(comma));
                parameters.push(last_parameter);

                parameters.push(Pair::new(Parameter::Ellipse(ellipse), None));
            }
        }
    } else if let Ok((new_state, ellipse)) = ParseSymbol(Symbol::Ellipse).parse(state) {
        state = new_state;
        parameters.push(Pair::new(Parameter::Ellipse(ellipse), None));
    }

    let (state, end_parenthese) = expect!(
        state,
        ParseSymbol(Symbol::RightParen).parse(state),
        "expected ')'"
    );

    #[cfg_attr(not(feature = "roblox"), allow(unused_variables))]
    let (state, return_type) = if let Ok((state, return_type)) = ParseFunctionReturnType.parse(state) {
        (state, Some(return_type))
    } else {
        (state, None)
    };

    let (state, block) = expect!(state, ParseBlock.parse(state), "expected block");
    let (state, end_token) = expect!(
        state,
        ParseSymbol(Symbol::End).parse(state),
        "expected 'end'"
    );
    Ok((
        state,
        FunctionBody {
            parameters_parentheses: ContainedSpan::new(start_parenthese, end_parenthese),
            parameters,
            block,
            end_token,
            #[cfg(feature = "roblox")]
            type_specifiers,
            #[cfg(feature = "roblox")]
            return_type,
        },
    ))
});

#[derive(Clone, Debug, PartialEq)]
struct ParseFunctionReturnType;
define_roblox_parser!(
    ParseFunctionReturnType,
    TypeSpecifier<'a>,
    Cow<'a, TokenReference<'a>>,
    |_, state| {
        let (state, colon) = ParseSymbol(Symbol::Colon).parse(state)?;
        let (state, return_type) =
            expect!(state, ParseTypeInfo.parse(state), "expected return type");

        Ok((
            state,
            TypeSpecifier {
                punctuation: colon,
                type_info: return_type,
            },
        ))
    }
);

#[derive(Clone, Debug, PartialEq)]
struct ParseFunction;
define_parser!(
    ParseFunction,
    (Cow<'a, TokenReference<'a>>, FunctionBody<'a>),
    |_, state| {
        let (state, token) = ParseSymbol(Symbol::Function).parse(state)?;
        let (state, body) = expect!(
            state,
            ParseFunctionBody.parse(state),
            "expected function body"
        );
        Ok((state, (token, body)))
    }
);

#[derive(Clone, Debug, PartialEq)]
struct ParseSuffix;
define_parser!(ParseSuffix, Suffix<'a>, |_, state| parse_first_of!(state, {
    ParseCall => Suffix::Call,
    ParseIndex => Suffix::Index,
}));

#[derive(Clone, Debug, PartialEq)]
struct ParseVarExpression;
define_parser!(ParseVarExpression, VarExpression<'a>, |_, state| {
    let (state, prefix) = ParsePrefix.parse(state)?;
    let (state, suffixes) = ZeroOrMore(ParseSuffix).parse(state)?;

    if let Some(Suffix::Index(_)) = suffixes.last() {
        Ok((state, VarExpression { prefix, suffixes }))
    } else {
        Err(InternalAstError::NoMatch)
    }
});

#[derive(Clone, Debug, Default, PartialEq)]
struct ParseVar;
define_parser!(ParseVar, Var<'a>, |_, state| parse_first_of!(state, {
    ParseVarExpression => Var::Expression,
    ParseIdentifier => Var::Name,
}));

#[derive(Clone, Debug, Default, PartialEq)]
struct ParseAssignment;
define_parser!(ParseAssignment, Assignment<'a>, |_, state| {
    let (state, var_list) = OneOrMore(ParseVar, ParseSymbol(Symbol::Comma), false).parse(state)?;
    let (state, equal_token) = ParseSymbol(Symbol::Equal).parse(state)?;
    let (state, expr_list) = expect!(
        state,
        OneOrMore(ParseExpression, ParseSymbol(Symbol::Comma), false).parse(state),
        "expected values"
    );

    Ok((
        state,
        Assignment {
            var_list,
            equal_token,
            expr_list,
        },
    ))
});

#[derive(Clone, Debug, Default, PartialEq)]
struct ParseLocalFunction;
define_parser!(ParseLocalFunction, LocalFunction<'a>, |_, state| {
    let (state, local_token) = ParseSymbol(Symbol::Local).parse(state)?;
    let (state, function_token) = ParseSymbol(Symbol::Function).parse(state)?;
    let (state, name) = expect!(state, ParseIdentifier.parse(state), "expected name");
    let (state, func_body) = ParseFunctionBody.parse(state)?;
    Ok((
        state,
        LocalFunction {
            local_token,
            function_token,
            name,
            func_body,
        },
    ))
});

#[derive(Clone, Debug, Default, PartialEq)]
struct ParseLocalAssignment;
define_parser!(ParseLocalAssignment, LocalAssignment<'a>, |_, state| {
    let (mut state, local_token) = ParseSymbol(Symbol::Local).parse(state)?;

    let mut name_list;
    let mut type_specifiers = Vec::new();

    if cfg!(feature = "roblox") {
        name_list = Punctuated::new();

        let (new_state, full_name_list) = expect!(
            state,
            OneOrMore(ParseNameWithType, ParseSymbol(Symbol::Comma), false).parse(state),
            "expected name"
        );

        for mut pair in full_name_list.into_pairs() {
            type_specifiers.push(pair.value_mut().1.take());
            name_list.push(pair.map(|(name, _)| name));
        }

        state = new_state;
    } else {
        let (new_state, new_name_list) = expect!(
            state,
            OneOrMore(ParseIdentifier, ParseSymbol(Symbol::Comma), false).parse(state),
            "expected name"
        );

        state = new_state;
        name_list = new_name_list;
    }

    let ((state, expr_list), equal_token) = match ParseSymbol(Symbol::Equal).parse(state) {
        Ok((state, equal_token)) => (
            OneOrMore(ParseExpression, ParseSymbol(Symbol::Comma), false)
                .parse(state)
                .map_err(|_| InternalAstError::UnexpectedToken {
                    token: (*state.peek()).to_owned(),
                    additional: Some("expected expression"),
                })?,
            Some(equal_token),
        ),
        Err(InternalAstError::NoMatch) => ((state, Punctuated::new()), None),
        Err(other) => return Err(other),
    };

    Ok((
        state,
        LocalAssignment {
            local_token,
            name_list,
            equal_token,
            expr_list,
            #[cfg(feature = "roblox")]
            type_specifiers,
        },
    ))
});

#[derive(Clone, Debug, PartialEq)]
struct ParseDo;
define_parser!(ParseDo, Do<'a>, |_, state| {
    let (state, do_token) = ParseSymbol(Symbol::Do).parse(state)?;
    let (state, block) = expect!(state, ParseBlock.parse(state), "expected block");
    let (state, end_token) = expect!(
        state,
        ParseSymbol(Symbol::End).parse(state),
        "expected 'end'"
    );

    Ok((
        state,
        Do {
            do_token,
            block,
            end_token,
        },
    ))
});

#[derive(Clone, Debug, PartialEq)]
struct ParseFunctionCall;
define_parser!(ParseFunctionCall, FunctionCall<'a>, |_, state| {
    let (state, prefix) = ParsePrefix.parse(state)?;
    let (state, suffixes) = ZeroOrMore(ParseSuffix).parse(state)?;

    if let Some(Suffix::Call(_)) = suffixes.last() {
        Ok((state, FunctionCall { prefix, suffixes }))
    } else {
        Err(InternalAstError::NoMatch)
    }
});

#[derive(Clone, Debug, PartialEq)]
struct ParseFunctionName;
define_parser!(ParseFunctionName, FunctionName<'a>, |_, state| {
    let (state, names) =
        OneOrMore(ParseIdentifier, ParseSymbol(Symbol::Dot), false).parse(state)?;
    let (state, colon_name) = if let Ok((state, colon)) = ParseSymbol(Symbol::Colon).parse(state) {
        let (state, colon_name) =
            expect!(state, ParseIdentifier.parse(state), "expected method name");
        (state, Some((colon, colon_name)))
    } else {
        (state, None)
    };

    Ok((state, FunctionName { names, colon_name }))
});

#[derive(Clone, Debug, Default, PartialEq)]
struct ParseFunctionDeclaration;
define_parser!(
    ParseFunctionDeclaration,
    FunctionDeclaration<'a>,
    |_, state| {
        let (state, function_token) = ParseSymbol(Symbol::Function).parse(state)?;
        let (state, name) = expect!(
            state,
            ParseFunctionName.parse(state),
            "expected function name"
        );
        let (state, body) = expect!(
            state,
            ParseFunctionBody.parse(state),
            "expected function body"
        );
        Ok((
            state,
            FunctionDeclaration {
                function_token,
                name,
                body,
            },
        ))
    }
);

#[derive(Clone, Debug, Default, PartialEq)]
struct ParseIdentifier;
#[rustfmt::skip]
define_parser!(ParseIdentifier, Cow<'a, TokenReference<'a>>, |_, state| {
    let next_token = state.peek();
    match next_token.token_kind() {
        TokenKind::Identifier => Ok((
            state.advance().ok_or(InternalAstError::NoMatch)?,
            next_token,
        )),
        _ => Err(InternalAstError::NoMatch),
    }
});

// Roblox Types
#[derive(Clone, Debug, PartialEq)]
struct ParseNameWithType;
define_roblox_parser!(
    ParseNameWithType,
    (Cow<'a, TokenReference<'a>>, Option<TypeSpecifier<'a>>),
    (Cow<'a, TokenReference<'a>>, Option<TokenReference<'a>>),
    |_, state| {
        let (state, name) = ParseIdentifier.parse(state)?;
        let (state, type_specifier) =
            if let Ok((state, type_specifier)) = keep_going!(ParseTypeSpecifier.parse(state)) {
                (state, Some(type_specifier))
            } else {
                (state, None)
            };

        Ok((state, (name, type_specifier)))
    }
);

cfg_if::cfg_if! {
    if #[cfg(feature = "roblox")] {
        // Roblox Compound Assignment
        #[derive(Clone, Debug, Default, PartialEq)]
        struct ParseCompoundAssignment;
        define_parser!(
            ParseCompoundAssignment,
            CompoundAssignment<'a>,
            |_, state| {
                let (state, lhs) = ParseVar.parse(state)?;
                let (state, compound_operator) = ParseCompoundOp.parse(state)?;
                let (state, rhs) = expect!(
                    state,
                    ParseExpression.parse(state),
                    "expected value"
                );

                Ok((
                    state,
                    CompoundAssignment {
                        lhs,
                        compound_operator,
                        rhs,
                    },
                ))
            }
        );

        #[derive(Clone, Debug, PartialEq)]
        struct ParseTypeDeclaration;
        define_parser!(
            ParseTypeDeclaration,
            TypeDeclaration<'a>,
            |_, state| {
                let (state, type_token) = ParseIdentifier.parse(state)?;
                if type_token.token().to_string() != "type" {
                    return Err(InternalAstError::NoMatch);
                }

                let (state, base) = ParseIdentifier.parse(state)?;

                let (state, generics) = if let Ok((state, start_arrow)) =
                    ParseSymbol(Symbol::LessThan).parse(state)
                {
                    let (state, generics) = expect!(
                        state,
                        OneOrMore(ParseIdentifier, ParseSymbol(Symbol::Comma), false).parse(state),
                        "expected type parameters"
                    );

                    let (state, end_arrow) = expect!(
                        state,
                        ParseSymbol(Symbol::GreaterThan).parse(state),
                        "expected `>` to match `<`"
                    );

                    (
                        state,
                        Some(GenericDeclaration {
                            arrows: ContainedSpan::new(start_arrow, end_arrow),
                            generics,
                        }),
                    )
                } else {
                    (state, None)
                };

                let (state, equal_token) = expect!(
                    state,
                    ParseSymbol(Symbol::Equal).parse(state),
                    "expected `=` while parsing type alias"
                );

                let (state, declare_as) =
                    expect!(state, ParseTypeInfo.parse(state), "expected type");

                Ok((
                    state,
                    TypeDeclaration {
                        type_token,
                        base,
                        generics,
                        equal_token,
                        declare_as,
                    },
                ))
            }
        );

        #[derive(Clone, Debug, PartialEq)]
        struct ParseExportedTypeDeclaration;
        define_parser!(
            ParseExportedTypeDeclaration,
            ExportedTypeDeclaration<'a>,
            |_, state| {
                let (state, export_token) = ParseIdentifier.parse(state)?;
                if export_token.token().to_string() != "export" {
                    return Err(InternalAstError::NoMatch);
                }

                let (state, type_declaration) =
                    expect!(state, ParseTypeDeclaration.parse(state), "expected type declaration");

                Ok((
                    state,
                    ExportedTypeDeclaration {
                        export_token,
                        type_declaration
                    },
                ))
            }
        );

        #[derive(Clone, Debug, PartialEq)]
        struct ParseIndexedTypeInfo;
        define_parser!(ParseIndexedTypeInfo, IndexedTypeInfo<'a>, |_, state| {
            let (state, base_type) = if let Ok((state, identifier)) = {
                ParseIdentifier.parse(state)
            } {
                if let Ok((state, start_arrow)) = ParseSymbol(Symbol::LessThan).parse(state)
                {
                    let (state, generics) = expect!(
                        state,
                        OneOrMore(ParseTypeInfo, ParseSymbol(Symbol::Comma), false).parse(state),
                        "expected type parameters"
                    );

                    let (state, end_arrow) = expect!(
                        state,
                        ParseSymbol(Symbol::GreaterThan).parse(state),
                        "expected `>` to close `<`"
                    );

                    (
                        state,
                        IndexedTypeInfo::Generic {
                            base: identifier,
                            arrows: ContainedSpan::new(start_arrow, end_arrow),
                            generics,
                        },
                    )
                } else {
                    (state, IndexedTypeInfo::Basic(identifier))
                }
            } else {
                return Err(InternalAstError::NoMatch);
            };

            Ok((state, base_type))
        });

        #[derive(Clone, Debug, PartialEq)]
        struct ParseTypeInfo;
        define_parser!(ParseTypeInfo, TypeInfo<'a>, |_, state| {
            let (mut state, mut base_type) = if let Ok((state, identifier)) = {
                ParseIdentifier
                    .parse(state)
                    .or_else(|_| ParseSymbol(Symbol::Nil).parse(state))
            } {
                if identifier.token().to_string() == "typeof" {
                    let (state, start_parenthese) = expect!(
                        state,
                        ParseSymbol(Symbol::LeftParen).parse(state),
                        "expected '(' when parsing typeof type"
                    );

                    let (state, expression) = expect!(
                        state,
                        ParseExpression.parse(state),
                        "expected expression when parsing typeof type"
                    );

                    let (state, end_parenthese) = expect!(
                        state,
                        ParseSymbol(Symbol::RightParen).parse(state),
                        "expected ')' when parsing typeof type"
                    );

                    (
                        state,
                        TypeInfo::Typeof {
                            typeof_token: identifier,
                            parentheses: ContainedSpan::new(start_parenthese, end_parenthese),
                            inner: Box::new(expression),
                        },
                    )
                } else if let Ok((state, punctuation)) = ParseSymbol(Symbol::Dot).parse(state)
                {
                    let (state, type_info) = expect!(
                        state,
                        ParseIndexedTypeInfo.parse(state),
                        "expected type when parsing type index"
                    );

                    (
                        state,
                        TypeInfo::Module {
                            module: identifier,
                            punctuation,
                            type_info: Box::new(type_info),
                        },
                    )
                } else if let Ok((state, start_arrow)) = ParseSymbol(Symbol::LessThan).parse(state)
                {
                    let (state, generics) = expect!(
                        state,
                        OneOrMore(ParseTypeInfo, ParseSymbol(Symbol::Comma), false).parse(state),
                        "expected type parameters"
                    );

                    let (state, end_arrow) = expect!(
                        state,
                        ParseSymbol(Symbol::GreaterThan).parse(state),
                        "expected `>` to close `<`"
                    );

                    (
                        state,
                        TypeInfo::Generic {
                            base: identifier,
                            arrows: ContainedSpan::new(start_arrow, end_arrow),
                            generics,
                        },
                    )
                } else {
                    (state, TypeInfo::Basic(identifier))
                }
            } else if let Ok((state, start_parenthese)) =
                ParseSymbol(Symbol::LeftParen).parse(state)
            {
                let (state, types) = expect!(
                    state,
                    ZeroOrMoreDelimited(ParseTypeInfo, ParseSymbol(Symbol::Comma), false)
                        .parse(state),
                    "expected types within parentheses"
                );

                let (state, end_parenthese) = expect!(
                    state,
                    ParseSymbol(Symbol::RightParen).parse(state),
                    "expected `)` to match `(`"
                );

                if let Ok((state, arrow)) = ParseSymbol(Symbol::ThinArrow).parse(state) {
                    let (state, return_value) = expect!(
                        state,
                        ParseTypeInfo.parse(state),
                        "expected return type after `->`"
                    );

                    (
                        state,
                        TypeInfo::Callback {
                            arguments: types,
                            parentheses: ContainedSpan::new(start_parenthese, end_parenthese),
                            arrow,
                            return_type: Box::new(return_value),
                        },
                    )
                } else {
                    (
                        state,
                        TypeInfo::Tuple {
                            parentheses: ContainedSpan::new(start_parenthese, end_parenthese),
                            types,
                        },
                    )
                }
            } else if let Ok((state, start_brace)) = ParseSymbol(Symbol::LeftBrace).parse(state) {
                if let Ok((state, fields)) = ZeroOrMoreDelimited(ParseTypeField, ParseSymbol(Symbol::Comma), true)
                        .parse(state)
                {
                    let (state, end_brace) = expect!(
                        state,
                        ParseSymbol(Symbol::RightBrace).parse(state),
                        "expected `}` to match `{`"
                    );

                    (
                        state,
                        TypeInfo::Table {
                            braces: ContainedSpan::new(start_brace, end_brace),
                            fields,
                        },
                    )
                } else {
                    let (state, type_info) = expect!(
                        state,
                        ParseTypeInfo.parse(state),
                        "expected type in array"
                    );

                    let (state, end_brace) = expect!(
                        state,
                        ParseSymbol(Symbol::RightBrace).parse(state),
                        "expected `}` to match `{`"
                    );

                    (
                        state,
                        TypeInfo::Array {
                            braces: ContainedSpan::new(start_brace, end_brace),
                            type_info: Box::new(type_info)
                        },
                    )
                }
            } else {
                return Err(InternalAstError::NoMatch);
            };

            if let Ok((new_state, question_mark)) = ParseSymbol(Symbol::QuestionMark).parse(state) {
                base_type = TypeInfo::Optional {
                    base: Box::new(base_type),
                    question_mark,
                };

                state = new_state;
            }

            if let Ok((state, pipe)) = ParseSymbol(Symbol::Pipe).parse(state) {
                let (state, right) = expect!(
                    state,
                    ParseTypeInfo.parse(state),
                    "expected type after `|` for union type"
                );

                Ok((
                    state,
                    TypeInfo::Union {
                        left: Box::new(base_type),
                        right: Box::new(right),
                        pipe,
                    },
                ))
            } else if let Ok((state, ampersand)) = ParseSymbol(Symbol::Ampersand).parse(state) {
                let (state, right) = expect!(
                    state,
                    ParseTypeInfo.parse(state),
                    "expected type after `&` for intersection type"
                );

                Ok((
                    state,
                    TypeInfo::Intersection {
                        left: Box::new(base_type),
                        right: Box::new(right),
                        ampersand,
                    },
                ))
            } else {
                Ok((state, base_type))
            }
        });

        #[derive(Clone, Debug, PartialEq)]
        struct ParseTypeField;
        define_parser!(
            ParseTypeField,
            TypeField<'a>,
            |_, state| {
                let (state, key) = ParseTypeFieldKey.parse(state)?;

                let (state, colon) = expect!(
                    state,
                    ParseSymbol(Symbol::Colon).parse(state),
                    "expected `:` after key"
                );

                let (state, value) = expect!(
                    state,
                    ParseTypeInfo.parse(state),
                    "expected value type for key"
                );

                Ok((state, TypeField { key, colon, value }))
            }
        );

        #[derive(Clone, Debug, PartialEq)]
        struct ParseTypeFieldKey;
        #[rustfmt::skip]
        define_parser!(ParseTypeFieldKey, TypeFieldKey<'a>, |_, state| {
            if let Ok((state, identifier)) = ParseIdentifier.parse(state) {
                Ok((state, TypeFieldKey::Name(identifier)))
            } else if let Ok((state, start_bracket)) = ParseSymbol(Symbol::LeftBracket).parse(state)
            {
                let (state, inner) = expect!(
                    state,
                    ParseTypeInfo.parse(state),
                    "expected type within brackets for index signature"
                );

                let (state, end_bracket) = expect!(
                    state,
                    ParseSymbol(Symbol::RightBracket).parse(state),
                    "expected `]` to match `[`"
                );

                Ok((
                    state,
                    TypeFieldKey::IndexSignature {
                        brackets: ContainedSpan::new(start_bracket, end_bracket),
                        inner,
                    },
                ))
            } else {
                Err(InternalAstError::NoMatch)
            }
        });

        #[derive(Clone, Debug, PartialEq)]
        struct ParseTypeSpecifier;
        define_parser!(
            ParseTypeSpecifier,
            TypeSpecifier<'a>,
            |_, state| {
                let (state, punctuation) = ParseSymbol(Symbol::Colon).parse(state)?;
                let (state, type_info) = expect!(
                    state,
                    ParseTypeInfo.parse(state),
                    "expected type after colon"
                );

                Ok((
                    state,
                    TypeSpecifier {
                        punctuation,
                        type_info,
                    },
                ))
            }
        );
    }
}

// Lua 5.2 related syntax
#[derive(Clone, Debug, PartialEq)]
struct ParseGoto;
define_lua52_parser!(
    ParseGoto,
    Goto<'a>,
    Cow<'a, TokenReference<'a>>,
    |_, state| {
        let (state, goto_token) = ParseSymbol(Symbol::Goto).parse(state)?;
        let (state, label_name) = expect!(
            state,
            ParseIdentifier.parse(state),
            "expected identifier after `goto`"
        );

        Ok((
            state,
            Goto {
                goto_token,
                label_name,
            },
        ))
    }
);

#[derive(Clone, Debug, PartialEq)]
struct ParseLabel;
define_lua52_parser!(
    ParseLabel,
    Label<'a>,
    Cow<'a, TokenReference<'a>>,
    |_, state| {
        let (state, left_colons) = ParseSymbol(Symbol::TwoColons).parse(state)?;
        let (state, name) = expect!(
            state,
            ParseIdentifier.parse(state),
            "expected identifier after `::`"
        );
        let (state, right_colons) = expect!(
            state,
            ParseSymbol(Symbol::TwoColons).parse(state),
            "expected `::`"
        );

        Ok((
            state,
            Label {
                left_colons,
                name,
                right_colons,
            },
        ))
    }
);

macro_rules! make_op_parser {
	($enum:ident, $parser:ident, { $($operator:ident,)+ }) => {
		#[derive(Clone, Debug, PartialEq)]
        struct $parser;
        define_parser!($parser, $enum<'a>, |_, state| {
            $(
                if let Ok((state, operator)) = ParseSymbol(Symbol::$operator).parse(state) {
                    return Ok((state, $enum::$operator(operator)));
                }
            )+

			// This is to ensure the operators ALWAYS match those in the actual operator
			// It won't compile if they don't match up
			if let Some(x) = None {
				match x {
					$(
						$enum::$operator(_) => {},
					)+
				}
			}

            Err(InternalAstError::NoMatch)
        });
	};
}

make_op_parser!(BinOp, ParseBinOp,
    {
        And,
        Caret,
        GreaterThan,
        GreaterThanEqual,
        LessThan,
        LessThanEqual,
        Minus,
        Or,
        Percent,
        Plus,
        Slash,
        Star,
        TildeEqual,
        TwoDots,
        TwoEqual,
    }
);

make_op_parser!(UnOp, ParseUnOp,
    {
        Minus,
        Not,
        Hash,
    }
);

#[cfg(feature = "roblox")]
make_op_parser!(CompoundOp, ParseCompoundOp,
    {
        PlusEqual,
        MinusEqual,
        StarEqual,
        SlashEqual,
        PercentEqual,
        CaretEqual,
        TwoDotsEqual,
    }
);

// TODO

// #[cfg(test)]
// mod tests {
//     use super::*;
//     use crate::{ast::extract_token_references, tokenizer::tokens};
//     use pretty_assertions::assert_eq;

//     macro_rules! assert_state_eq {
//         ($state: expr, $index: expr, $tokens: ident) => {
//             assert_eq!($state.index, $index);
//             assert_eq!($state.len, $tokens.len());
//         };
//     }

//     macro_rules! tokens {
//         ($body: expr) => {
//             extract_token_references(tokens($body).expect("couldn't tokenize'"))
//         };
//     }

//     #[test]
//     fn test_zero_or_more_empty() {
//         let tokens = tokens!("local x");
//         let state = ParserState::new(&tokens);

//         let (state, commas) = ZeroOrMore(ParseSymbol(Symbol::Comma))
//             .parse(state)
//             .unwrap();

//         assert_state_eq!(state, 0, tokens);
//         assert_eq!(commas.len(), 0);
//     }

//     #[test]
//     fn test_zero_or_more_exists() {
//         let tokens = tokens!(",,, , ,\t ,local x");
//         let state = ParserState::new(&tokens);

//         let (state, commas) = ZeroOrMore(ParseSymbol(Symbol::Comma))
//             .parse(state)
//             .unwrap();

//         assert_state_eq!(state, 9, tokens);
//         assert_eq!(commas.len(), 6);
//     }

//     #[test]
//     fn test_one_or_more_empty() {
//         let tokens = tokens!("local x");
//         let state = ParserState::new(&tokens);

//         assert!(
//             OneOrMore(ParseSymbol(Symbol::End), ParseSymbol(Symbol::Comma), false)
//                 .parse(state)
//                 .is_err()
//         );
//     }

//     #[test]
//     fn test_one_or_more_exists_no_delimiter() {
//         let tokens = tokens!("end,end, end,\t\tend local");
//         let state = ParserState::new(&tokens);

//         let (state, commas) =
//             OneOrMore(ParseSymbol(Symbol::End), ParseSymbol(Symbol::Comma), false)
//                 .parse(state)
//                 .expect("OneOrMore failed");

//         assert_state_eq!(state, 10, tokens);
//         assert_eq!(commas.len(), 4);
//     }

//     #[test]
//     fn test_one_or_more_exists_with_delimiter() {
//         let tokens = tokens!("end,end, end,\t\tend, local");
//         let state = ParserState::new(&tokens);

//         let (state, commas) = OneOrMore(ParseSymbol(Symbol::End), ParseSymbol(Symbol::Comma), true)
//             .parse(state)
//             .unwrap();

//         assert_state_eq!(state, 11, tokens);
//         assert_eq!(commas.len(), 4);
//     }

//     #[test]
//     fn test_one_or_more_exists_with_nothing() {
//         let tokens = tokens!("local");
//         let state = ParserState::new(&tokens);

//         assert!(
//             OneOrMore(ParseSymbol(Symbol::End), ParseSymbol(Symbol::Comma), true)
//                 .parse(state)
//                 .is_err()
//         );
//     }
// }<|MERGE_RESOLUTION|>--- conflicted
+++ resolved
@@ -246,55 +246,27 @@
 
 #[derive(Clone, Debug, PartialEq)]
 struct ParseValueExpression;
-<<<<<<< HEAD
-define_parser!(
-    ParseValueExpression,
-    Expression<'a>,
-    |_, state: ParserState<'a>| {
-        let (state, value) = keep_going!(ParseValue.parse(state))?;
-        #[cfg(feature = "roblox")]
-        let (state, type_assertion) =
-            if let Ok((state, type_assertion)) = keep_going!(ParseTypeAssertion.parse(state)) {
-                (state, Some(type_assertion))
-            } else {
-                (state, None)
-            };
-=======
 define_parser!(ParseValueExpression, Expression<'a>, |_, state| {
     let (state, value) = keep_going!(ParseValue.parse(state))?;
     #[cfg(feature = "roblox")]
-    let (state, as_assertion) =
-        if let Ok((state, as_assertion)) = keep_going!(ParseAsAssertion.parse(state)) {
-            (state, Some(as_assertion))
+    let (state, type_assertion) =
+        if let Ok((state, type_assertion)) = keep_going!(ParseTypeAssertion.parse(state)) {
+            (state, Some(type_assertion))
         } else {
             (state, None)
         };
->>>>>>> afd2de77
 
     let value = Box::new(value);
 
-<<<<<<< HEAD
-        Ok((
-            state,
-            Expression::Value {
-                value,
-                #[cfg(feature = "roblox")]
-                type_assertion,
-            },
-        ))
-    }
-);
-=======
     Ok((
         state,
         Expression::Value {
             value,
             #[cfg(feature = "roblox")]
-            as_assertion,
+            type_assertion,
         },
     ))
 });
->>>>>>> afd2de77
 
 #[derive(Clone, Debug, PartialEq)]
 struct ParsePartExpression;
@@ -360,24 +332,13 @@
     ParseTypeAssertion,
     TypeAssertion<'a>,
     Cow<'a, TokenReference<'a>>,
-<<<<<<< HEAD
-    |_, state: ParserState<'a>| {
+    |_, state| {
         let (state, assertion_op) = ParseSymbol(Symbol::TwoColons).parse(state)?;
         let (state, cast_to) = expect!(
             state,
             ParseTypeInfo.parse(state),
-            "expected type in `as` expression"
-        );
-=======
-    |_, state| {
-        let (state, as_token) = ParseIdentifier.parse(state)?;
-        if as_token.token().to_string() == "as" {
-            let (state, cast_to) = expect!(
-                state,
-                ParseTypeInfo.parse(state),
-                "expected type in `as` expression"
-            );
->>>>>>> afd2de77
+            "expected type in type assertion"
+        );
 
         Ok((state, TypeAssertion { assertion_op, cast_to }))
     }

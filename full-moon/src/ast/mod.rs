pub mod owned;
#[macro_use]
mod parser_util;
mod parsers;
pub mod punctuated;
pub mod span;
mod update_positions;
mod visitors;

use crate::{
    tokenizer::{Symbol, Token, TokenReference, TokenType},
    util::*,
};
use derive_more::Display;
use full_moon_derive::{Node, Owned, Visit};

#[cfg(feature = "serde")]
use serde::{Deserialize, Serialize};
use std::{borrow::Cow, fmt};

use parser_util::{
    InternalAstError, OneOrMore, Parser, ParserState, ZeroOrMore, ZeroOrMoreDelimited,
};

use punctuated::{Pair, Punctuated};
use span::ContainedSpan;

#[cfg(feature = "roblox")]
pub mod types;
#[cfg(feature = "roblox")]
use types::*;

#[cfg(feature = "roblox")]
mod type_visitors;

/// A block of statements, such as in if/do/etc block
#[derive(Clone, Debug, Default, Display, PartialEq, Owned, Node, Visit)]
#[cfg_attr(feature = "serde", derive(Deserialize, Serialize))]
#[display(
    fmt = "{}{}",
    "display_optional_punctuated_vec(stmts)",
    "display_option(&last_stmt.as_ref().map(display_optional_punctuated))"
)]
pub struct Block<'a> {
    #[cfg_attr(feature = "serde", serde(borrow))]
    stmts: Vec<(Stmt<'a>, Option<Cow<'a, TokenReference<'a>>>)>,
    #[cfg_attr(feature = "serde", serde(skip_serializing_if = "Option::is_none"))]
    last_stmt: Option<(LastStmt<'a>, Option<Cow<'a, TokenReference<'a>>>)>,
}

impl<'a> Block<'a> {
    /// Creates an empty block
    pub fn new() -> Self {
        Self {
            stmts: Vec::new(),
            last_stmt: None,
        }
    }

    /// An iterator over the statements in the block, such as `local foo = 1`
    pub fn iter_stmts(&self) -> impl Iterator<Item = &Stmt<'a>> {
        self.stmts.iter().map(|(stmt, _)| stmt)
    }

    /// An iterator over the statements in the block, including any optional
    /// semicolon token reference present
    pub fn iter_stmts_with_semicolon(
        &self,
    ) -> impl Iterator<Item = &(Stmt<'a>, Option<Cow<'a, TokenReference<'a>>>)> {
        self.stmts.iter()
    }

    /// The last statement of the block if one exists, such as `return foo`
    /// Deprecated in favor of [`Block::last_stmt`],
    /// the plural in `last_stmts` was a typo
    #[deprecated(since = "0.5.0", note = "Use last_stmt instead")]
    pub fn last_stmts(&self) -> Option<&LastStmt<'a>> {
        self.last_stmt()
    }

    /// The last statement of the block if one exists, such as `return foo`
    pub fn last_stmt(&self) -> Option<&LastStmt<'a>> {
        Some(&self.last_stmt.as_ref()?.0)
    }

    /// Returns a new block with the given statements
    /// Takes a vector of statements, followed by an optional semicolon token reference
    pub fn with_stmts(self, stmts: Vec<(Stmt<'a>, Option<Cow<'a, TokenReference<'a>>>)>) -> Self {
        Self { stmts, ..self }
    }

    /// Returns a new block with the given last statement, if one is given
    /// Takes an optional last statement, with an optional semicolon
    pub fn with_last_stmt(
        self,
        last_stmt: Option<(LastStmt<'a>, Option<Cow<'a, TokenReference<'a>>>)>,
    ) -> Self {
        Self { last_stmt, ..self }
    }
}

/// The last statement of a [`Block`]
#[derive(Clone, Debug, Display, PartialEq, Owned, Node, Visit)]
#[cfg_attr(feature = "serde", derive(Deserialize, Serialize))]
pub enum LastStmt<'a> {
    #[cfg_attr(feature = "serde", serde(borrow))]
    /// A `break` statement
    Break(Cow<'a, TokenReference<'a>>),
    /// A continue statement
    /// Only available when the "roblox" feature flag is enabled.
    #[cfg(feature = "roblox")]
    Continue(Cow<'a, TokenReference<'a>>),
    /// A `return` statement
    Return(Return<'a>),
}

/// A `return` statement
#[derive(Clone, Debug, Display, PartialEq, Owned, Node, Visit)]
#[cfg_attr(feature = "serde", derive(Deserialize, Serialize))]
#[display(fmt = "{}{}", token, returns)]
pub struct Return<'a> {
    #[cfg_attr(feature = "serde", serde(borrow))]
    token: Cow<'a, TokenReference<'a>>,
    returns: Punctuated<'a, Expression<'a>>,
}

impl<'a> Return<'a> {
    /// Creates a new empty Return
    /// Default return token is followed by a single space
    pub fn new() -> Self {
        Self {
            token: Cow::Owned(TokenReference::symbol("return ").unwrap()),
            returns: Punctuated::new(),
        }
    }

    /// The `return` token
    pub fn token(&self) -> &TokenReference<'a> {
        &self.token
    }

    /// The values being returned
    pub fn returns(&self) -> &Punctuated<'a, Expression<'a>> {
        &self.returns
    }

    /// Returns a new Return with the given `return` token
    pub fn with_token(self, token: Cow<'a, TokenReference<'a>>) -> Self {
        Self { token, ..self }
    }

    /// Returns a new Return with the given punctuated sequence
    pub fn with_returns(self, returns: Punctuated<'a, Expression<'a>>) -> Self {
        Self { returns, ..self }
    }
}

impl Default for Return<'_> {
    fn default() -> Self {
        Self::new()
    }
}

/// Fields of a [`TableConstructor`]
#[derive(Clone, Debug, Display, PartialEq, Owned, Node)]
#[cfg_attr(feature = "serde", derive(Deserialize, Serialize))]
pub enum Field<'a> {
    /// A key in the format of `[expression] = value`
    #[display(
        fmt = "{}{}{}{}{}",
        "brackets.tokens().0",
        "key",
        "brackets.tokens().1",
        "equal",
        "value"
    )]
    ExpressionKey {
        /// The `[...]` part of `[expression] = value`
        #[cfg_attr(feature = "serde", serde(borrow))]
        brackets: ContainedSpan<'a>,
        /// The `expression` part of `[expression] = value`
        key: Expression<'a>,
        /// The `=` part of `[expression] = value`
        equal: Cow<'a, TokenReference<'a>>,
        /// The `value` part of `[expression] = value`
        value: Expression<'a>,
    },

    /// A key in the format of `name = value`
    #[display(fmt = "{}{}{}", "key", "equal", "value")]
    NameKey {
        #[cfg_attr(feature = "serde", serde(borrow))]
        /// The `name` part of `name = value`
        key: Cow<'a, TokenReference<'a>>,
        /// The `=` part of `name = value`
        equal: Cow<'a, TokenReference<'a>>,
        /// The `value` part of `name = value`
        value: Expression<'a>,
    },

    /// A field with no key, just a value (such as `"a"` in `{ "a" }`)
    #[cfg_attr(feature = "serde", serde(borrow))]
    #[display(fmt = "{}", "_0")]
    NoKey(Expression<'a>),
}

/// A table being constructed, such as `{ 1, 2, 3 }` or `{ a = 1 }`
#[derive(Clone, Debug, Display, PartialEq, Owned, Node, Visit)]
#[cfg_attr(feature = "serde", derive(Deserialize, Serialize))]
#[display(fmt = "{}{}{}", "braces.tokens().0", "fields", "braces.tokens().1")]
pub struct TableConstructor<'a> {
    #[cfg_attr(feature = "serde", serde(borrow))]
    #[node(full_range)]
    #[visit(contains = "fields")]
    braces: ContainedSpan<'a>,
    fields: Punctuated<'a, Field<'a>>,
}

impl<'a> TableConstructor<'a> {
    /// Creates a new empty TableConstructor
    /// Brace tokens are followed by spaces, such that { `fields` }
    pub fn new() -> Self {
        Self {
            braces: ContainedSpan::new(
                Cow::Owned(TokenReference::symbol("{ ").unwrap()),
                Cow::Owned(TokenReference::symbol(" }").unwrap()),
            ),
            fields: Punctuated::new(),
        }
    }

    /// The braces of the constructor
    pub fn braces(&self) -> &ContainedSpan<'a> {
        &self.braces
    }

    /// An iterator over the fields used to create the table
    #[deprecated(note = "Please use fields().iter instead")]
    pub fn iter_fields(&self) -> impl Iterator<Item = &Field<'a>> {
        self.fields.iter()
    }

    /// Returns the [`Punctuated`] sequence of the fields used to create the table
    pub fn fields(&self) -> &Punctuated<'a, Field<'a>> {
        &self.fields
    }

    /// Returns a new TableConstructor with the given braces
    pub fn with_braces(self, braces: ContainedSpan<'a>) -> Self {
        Self { braces, ..self }
    }

    /// Returns a new TableConstructor with the given fields
    pub fn with_fields(self, fields: Punctuated<'a, Field<'a>>) -> Self {
        Self { fields, ..self }
    }
}

impl Default for TableConstructor<'_> {
    fn default() -> Self {
        Self::new()
    }
}

/// An expression, mostly useful for getting values
#[derive(Clone, Debug, Display, PartialEq, Owned, Node)]
#[cfg_attr(feature = "serde", derive(Deserialize, Serialize))]
#[cfg_attr(feature = "serde", serde(untagged))]
pub enum Expression<'a> {
    /// A binary operation, such as `1 + 3`
    #[display(fmt = "{}{}{}", "lhs", "binop", "rhs")]
    BinaryOperator {
        /// The left hand side of the binary operation, the `1` part of `1 + 3`
        lhs: Box<Expression<'a>>,
        /// The binary operation used, the `+` part of `1 + 3`
        #[cfg_attr(feature = "serde", serde(borrow))]
        binop: BinOp<'a>,
        /// The right hand side of the binary operation, the `3` part of `1 + 3`
        rhs: Box<Expression<'a>>,
    },

    /// A statement in parentheses, such as `(#list)`
    #[display(
        fmt = "{}{}{}",
        "contained.tokens().0",
        "expression",
        "contained.tokens().1"
    )]
    Parentheses {
        /// The parentheses of the `ParenExpression`
        #[cfg_attr(feature = "serde", serde(borrow))]
        #[node(full_range)]
        contained: ContainedSpan<'a>,
        /// The expression inside the parentheses
        expression: Box<Expression<'a>>,
    },

    /// A unary operation, such as `#list`
    #[display(fmt = "{}{}", "unop", "expression")]
    UnaryOperator {
        /// The unary operation, the `#` part of `#list`
        #[cfg_attr(feature = "serde", serde(borrow))]
        unop: UnOp<'a>,
        /// The expression the operation is being done on, the `list` part of `#list`
        expression: Box<Expression<'a>>,
    },

    /// A value, such as "strings"
    #[cfg_attr(not(feature = "roblox"), display(fmt = "{}", value))]
    #[cfg_attr(
        feature = "roblox",
<<<<<<< HEAD
        display(
            fmt = "{}{}{}",
            value,
            "display_option(binop)",
            "display_option(type_assertion)"
        )
=======
        display(fmt = "{}{}", value, "display_option(as_assertion)")
>>>>>>> a1d28fe3
    )]
    Value {
        /// The value itself
        #[cfg_attr(feature = "serde", serde(borrow))]
        value: Box<Value<'a>>,
<<<<<<< HEAD
        /// The binary operation being done, if one exists (the `+ 3` part of `2 + 3`)
        binop: Option<BinOpRhs<'a>>,
        /// What the value is being asserted as using `::`.
=======
        /// What the value is being asserted as using `as`.
>>>>>>> a1d28fe3
        /// Only available when the "roblox" feature flag is enabled.
        #[cfg(feature = "roblox")]
        #[cfg_attr(feature = "serde", serde(borrow))]
        #[cfg_attr(feature = "serde", serde(skip_serializing_if = "Option::is_none"))]
        type_assertion: Option<TypeAssertion<'a>>,
    },
}

/// Values that cannot be used standalone, but as part of things such as [`Stmt`]
#[derive(Clone, Debug, Display, PartialEq, Owned, Node, Visit)]
#[cfg_attr(feature = "serde", derive(Deserialize, Serialize))]
pub enum Value<'a> {
    #[cfg_attr(feature = "serde", serde(borrow))]
    /// An anonymous function, such as `function() end)`
    #[display(fmt = "{}{}", "_0.0", "_0.1")]
    Function((Cow<'a, TokenReference<'a>>, FunctionBody<'a>)),
    /// A call of a function, such as `call()`
    #[display(fmt = "{}", "_0")]
    FunctionCall(FunctionCall<'a>),
    /// A table constructor, such as `{ 1, 2, 3 }`
    #[display(fmt = "{}", "_0")]
    TableConstructor(TableConstructor<'a>),
    /// A number token, such as `3.3`
    #[display(fmt = "{}", "_0")]
    Number(Cow<'a, TokenReference<'a>>),
    /// An expression between parentheses, such as `(3 + 2)`
    #[display(fmt = "{}", "_0")]
    ParseExpression(Expression<'a>),
    /// A string token, such as `"hello"`
    #[display(fmt = "{}", "_0")]
    String(Cow<'a, TokenReference<'a>>),
    /// A symbol, such as `true`
    #[display(fmt = "{}", "_0")]
    Symbol(Cow<'a, TokenReference<'a>>),
    /// A more complex value, such as `call().x`
    #[display(fmt = "{}", "_0")]
    Var(Var<'a>),
}

/// A statement that stands alone
#[derive(Clone, Debug, Display, PartialEq, Owned, Node, Visit)]
#[cfg_attr(feature = "serde", derive(Deserialize, Serialize))]
pub enum Stmt<'a> {
    #[cfg_attr(feature = "serde", serde(borrow))]
    /// An assignment, such as `x = 1`
    #[display(fmt = "{}", _0)]
    Assignment(Assignment<'a>),
    /// A do block, `do end`
    #[display(fmt = "{}", _0)]
    Do(Do<'a>),
    /// A function call on its own, such as `call()`
    #[display(fmt = "{}", _0)]
    FunctionCall(FunctionCall<'a>),
    /// A function declaration, such as `function x() end`
    #[display(fmt = "{}", _0)]
    FunctionDeclaration(FunctionDeclaration<'a>),
    /// A generic for loop, such as `for index, value in pairs(list) do end`
    #[display(fmt = "{}", _0)]
    GenericFor(GenericFor<'a>),
    /// An if statement
    #[display(fmt = "{}", _0)]
    If(If<'a>),
    /// A local assignment, such as `local x = 1`
    #[display(fmt = "{}", _0)]
    LocalAssignment(LocalAssignment<'a>),
    /// A local function declaration, such as `local function x() end`
    #[display(fmt = "{}", _0)]
    LocalFunction(LocalFunction<'a>),
    /// A numeric for loop, such as `for index = 1, 10 do end`
    #[display(fmt = "{}", _0)]
    NumericFor(NumericFor<'a>),
    /// A repeat loop
    #[display(fmt = "{}", _0)]
    Repeat(Repeat<'a>),
    /// A while loop
    #[display(fmt = "{}", _0)]
    While(While<'a>),

    /// A compound assignment, such as `+=`
    /// Only available when the "roblox" feature flag is enabled
    #[cfg(feature = "roblox")]
    #[display(fmt = "{}", _0)]
    CompoundAssignment(CompoundAssignment<'a>),
    /// An exported type declaration, such as `export type Meters = number`
    /// Only available when the "roblox" feature flag is enabled.
    #[cfg(feature = "roblox")]
    ExportedTypeDeclaration(ExportedTypeDeclaration<'a>),
    /// A type declaration, such as `type Meters = number`
    /// Only available when the "roblox" feature flag is enabled.
    #[cfg(feature = "roblox")]
    TypeDeclaration(TypeDeclaration<'a>),
}

/// A node used before another in cases such as function calling
/// The `("foo")` part of `("foo"):upper()`
#[derive(Clone, Debug, Display, PartialEq, Owned, Node, Visit)]
#[cfg_attr(feature = "serde", derive(Deserialize, Serialize))]
pub enum Prefix<'a> {
    #[cfg_attr(feature = "serde", serde(borrow))]
    #[display(fmt = "{}", _0)]
    /// A complicated expression, such as `("foo")`
    Expression(Expression<'a>),
    #[display(fmt = "{}", _0)]
    /// Just a name, such as `foo`
    Name(Cow<'a, TokenReference<'a>>),
}

/// The indexing of something, such as `x.y` or `x["y"]`
/// Values of variants are the keys, such as `"y"`
#[derive(Clone, Debug, Display, PartialEq, Owned, Node)]
#[cfg_attr(feature = "serde", derive(Deserialize, Serialize))]
pub enum Index<'a> {
    /// Indexing in the form of `x["y"]`
    #[display(
        fmt = "{}{}{}",
        "brackets.tokens().0",
        "expression",
        "brackets.tokens().1"
    )]
    Brackets {
        #[cfg_attr(feature = "serde", serde(borrow))]
        /// The `[...]` part of `["y"]`
        brackets: ContainedSpan<'a>,
        /// The `"y"` part of `["y"]`
        expression: Expression<'a>,
    },

    /// Indexing in the form of `x.y`
    #[display(fmt = "{}{}", "dot", "name")]
    Dot {
        #[cfg_attr(feature = "serde", serde(borrow))]
        /// The `.` part of `.y`
        dot: Cow<'a, TokenReference<'a>>,
        /// The `y` part of `.y`
        name: Cow<'a, TokenReference<'a>>,
    },
}

/// Arguments used for a function
#[derive(Clone, Debug, Display, PartialEq, Owned, Node)]
#[cfg_attr(feature = "serde", derive(Deserialize, Serialize))]
pub enum FunctionArgs<'a> {
    /// Used when a function is called in the form of `call(1, 2, 3)`
    #[display(
        fmt = "{}{}{}",
        "parentheses.tokens().0",
        "arguments",
        "parentheses.tokens().1"
    )]
    Parentheses {
        /// The `(...) part of (1, 2, 3)`
        #[node(full_range)]
        parentheses: ContainedSpan<'a>,
        /// The `1, 2, 3` part of `1, 2, 3`
        #[cfg_attr(feature = "serde", serde(borrow))]
        arguments: Punctuated<'a, Expression<'a>>,
    },
    /// Used when a function is called in the form of `call "foobar"`
    #[cfg_attr(feature = "serde", serde(borrow))]
    #[display(fmt = "{}", "_0")]
    String(Cow<'a, TokenReference<'a>>),
    /// Used when a function is called in the form of `call { 1, 2, 3 }`
    #[display(fmt = "{}", "_0")]
    TableConstructor(TableConstructor<'a>),
}

/// A numeric for loop, such as `for index = 1, 10 do end`
#[derive(Clone, Debug, PartialEq, Owned, Node)]
#[cfg_attr(feature = "serde", derive(Deserialize, Serialize))]
pub struct NumericFor<'a> {
    #[cfg_attr(feature = "serde", serde(borrow))]
    for_token: Cow<'a, TokenReference<'a>>,
    index_variable: Cow<'a, TokenReference<'a>>,
    equal_token: Cow<'a, TokenReference<'a>>,
    start: Expression<'a>,
    start_end_comma: Cow<'a, TokenReference<'a>>,
    end: Expression<'a>,
    end_step_comma: Option<Cow<'a, TokenReference<'a>>>,
    step: Option<Expression<'a>>,
    do_token: Cow<'a, TokenReference<'a>>,
    block: Block<'a>,
    end_token: Cow<'a, TokenReference<'a>>,
    #[cfg(feature = "roblox")]
    #[cfg_attr(feature = "serde", serde(borrow))]
    type_specifier: Option<TypeSpecifier<'a>>,
}

impl<'a> NumericFor<'a> {
    /// Creates a new NumericFor from the given index variable, start, and end expressions
    pub fn new(
        index_variable: Cow<'a, TokenReference<'a>>,
        start: Expression<'a>,
        end: Expression<'a>,
    ) -> Self {
        Self {
            for_token: Cow::Owned(TokenReference::symbol("for ").unwrap()),
            index_variable,
            equal_token: Cow::Owned(TokenReference::symbol(" = ").unwrap()),
            start,
            start_end_comma: Cow::Owned(TokenReference::symbol(", ").unwrap()),
            end,
            end_step_comma: None,
            step: None,
            do_token: Cow::Owned(TokenReference::symbol(" do\n").unwrap()),
            block: Block::new(),
            end_token: Cow::Owned(TokenReference::symbol("\nend").unwrap()),
            #[cfg(feature = "roblox")]
            type_specifier: None,
        }
    }

    /// The `for` token
    pub fn for_token(&self) -> &TokenReference<'a> {
        &self.for_token
    }

    /// The index identity, `index` in the initial example
    pub fn index_variable(&self) -> &TokenReference<'a> {
        &self.index_variable
    }

    /// The `=` token
    pub fn equal_token(&self) -> &TokenReference<'a> {
        &self.equal_token
    }

    /// The starting point, `1` in the initial example
    pub fn start(&self) -> &Expression<'a> {
        &self.start
    }

    /// The comma in between the starting point and end point
    /// for _ = 1, 10 do
    ///          ^
    pub fn start_end_comma(&self) -> &TokenReference<'a> {
        &self.start_end_comma
    }

    /// The ending point, `10` in the initial example
    pub fn end(&self) -> &Expression<'a> {
        &self.end
    }

    /// The comma in between the ending point and limit, if one exists
    /// for _ = 0, 10, 2 do
    ///              ^
    pub fn end_step_comma(&self) -> Option<&TokenReference<'a>> {
        self.end_step_comma.as_deref()
    }

    /// The step if one exists, `2` in `for index = 0, 10, 2 do end`
    pub fn step(&self) -> Option<&Expression<'a>> {
        self.step.as_ref()
    }

    /// The `do` token
    pub fn do_token(&self) -> &TokenReference<'a> {
        &self.do_token
    }

    /// The code inside the for loop
    pub fn block(&self) -> &Block<'a> {
        &self.block
    }

    /// The `end` token
    pub fn end_token(&self) -> &TokenReference<'a> {
        &self.end_token
    }

    /// The type specifiers of the index variable
    /// `for i: number = 1, 10 do` returns:
    /// `Some(TypeSpecifier(number))`
    /// Only available when the "roblox" feature flag is enabled.
    #[cfg(feature = "roblox")]
    pub fn type_specifier(&self) -> Option<&TypeSpecifier<'a>> {
        self.type_specifier.as_ref()
    }

    /// Returns a new NumericFor with the given for token
    pub fn with_for_token(self, for_token: Cow<'a, TokenReference<'a>>) -> Self {
        Self { for_token, ..self }
    }

    /// Returns a new NumericFor with the given index variable
    pub fn with_index_variable(self, index_variable: Cow<'a, TokenReference<'a>>) -> Self {
        Self {
            index_variable,
            ..self
        }
    }

    /// Returns a new NumericFor with the given `=` token
    pub fn with_equal_token(self, equal_token: Cow<'a, TokenReference<'a>>) -> Self {
        Self {
            equal_token,
            ..self
        }
    }

    /// Returns a new NumericFor with the given start expression
    pub fn with_start(self, start: Expression<'a>) -> Self {
        Self { start, ..self }
    }

    /// Returns a new NumericFor with the given comma between the start and end expressions
    pub fn with_start_end_comma(self, start_end_comma: Cow<'a, TokenReference<'a>>) -> Self {
        Self {
            start_end_comma,
            ..self
        }
    }

    /// Returns a new NumericFor with the given end expression
    pub fn with_end(self, end: Expression<'a>) -> Self {
        Self { end, ..self }
    }

    /// Returns a new NumericFor with the given comma between the end and the step expressions
    pub fn with_end_step_comma(self, end_step_comma: Option<Cow<'a, TokenReference<'a>>>) -> Self {
        Self {
            end_step_comma,
            ..self
        }
    }

    /// Returns a new NumericFor with the given step expression
    pub fn with_step(self, step: Option<Expression<'a>>) -> Self {
        Self { step, ..self }
    }

    /// Returns a new NumericFor with the given `do` token
    pub fn with_do_token(self, do_token: Cow<'a, TokenReference<'a>>) -> Self {
        Self { do_token, ..self }
    }

    /// Returns a new NumericFor with the given block
    pub fn with_block(self, block: Block<'a>) -> Self {
        Self { block, ..self }
    }

    /// Returns a new NumericFor with the given `end` token
    pub fn with_end_token(self, end_token: Cow<'a, TokenReference<'a>>) -> Self {
        Self { end_token, ..self }
    }

    /// Returns a new NumericFor with the given type specifiers
    /// Only available when the "roblox" feature flag is enabled.
    #[cfg(feature = "roblox")]
    pub fn with_type_specifier(self, type_specifier: Option<TypeSpecifier<'a>>) -> Self {
        Self {
            type_specifier,
            ..self
        }
    }
}

impl fmt::Display for NumericFor<'_> {
    #[cfg(feature = "roblox")]
    fn fmt(&self, formatter: &mut fmt::Formatter) -> fmt::Result {
        write!(
            formatter,
            "{}{}{}{}{}{}{}{}{}{}{}{}",
            self.for_token,
            self.index_variable,
            display_option(self.type_specifier()),
            self.equal_token,
            self.start,
            self.start_end_comma,
            self.end,
            display_option(self.end_step_comma()),
            display_option(self.step()),
            self.do_token,
            self.block,
            self.end_token,
        )
    }

    #[cfg(not(feature = "roblox"))]
    fn fmt(&self, formatter: &mut fmt::Formatter) -> fmt::Result {
        write!(
            formatter,
            "{}{}{}{}{}{}{}{}{}{}{}",
            self.for_token,
            self.index_variable,
            self.equal_token,
            self.start,
            self.start_end_comma,
            self.end,
            display_option(self.end_step_comma()),
            display_option(self.step()),
            self.do_token,
            self.block,
            self.end_token,
        )
    }
}

/// A generic for loop, such as `for index, value in pairs(list) do end`
#[derive(Clone, Debug, PartialEq, Owned, Node)]
#[cfg_attr(feature = "serde", derive(Deserialize, Serialize))]
pub struct GenericFor<'a> {
    #[cfg_attr(feature = "serde", serde(borrow))]
    for_token: Cow<'a, TokenReference<'a>>,
    names: Punctuated<'a, Cow<'a, TokenReference<'a>>>,
    in_token: Cow<'a, TokenReference<'a>>,
    expr_list: Punctuated<'a, Expression<'a>>,
    do_token: Cow<'a, TokenReference<'a>>,
    block: Block<'a>,
    end_token: Cow<'a, TokenReference<'a>>,
    #[cfg(feature = "roblox")]
    #[cfg_attr(feature = "serde", serde(borrow))]
    type_specifiers: Vec<Option<TypeSpecifier<'a>>>,
}

impl<'a> GenericFor<'a> {
    /// Creates a new GenericFor from the given names and expressions
    pub fn new(
        names: Punctuated<'a, Cow<'a, TokenReference<'a>>>,
        expr_list: Punctuated<'a, Expression<'a>>,
    ) -> Self {
        Self {
            for_token: Cow::Owned(TokenReference::symbol("for ").unwrap()),
            names,
            in_token: Cow::Owned(TokenReference::symbol(" in ").unwrap()),
            expr_list,
            do_token: Cow::Owned(TokenReference::symbol(" do\n").unwrap()),
            block: Block::new(),
            end_token: Cow::Owned(TokenReference::symbol("\nend").unwrap()),
            #[cfg(feature = "roblox")]
            type_specifiers: Vec::new(),
        }
    }

    /// The `for` token
    pub fn for_token(&self) -> &TokenReference<'a> {
        &self.for_token
    }

    /// Returns the punctuated sequence of names
    /// In `for index, value in pairs(list) do`, iterates over `index` and `value`
    pub fn names(&self) -> &Punctuated<'a, Cow<'a, TokenReference<'a>>> {
        &self.names
    }

    /// The `in` token
    pub fn in_token(&self) -> &TokenReference<'a> {
        &self.in_token
    }

    /// Returns the punctuated sequence of the expressions looped over
    /// In `for index, value in pairs(list) do`, iterates over `pairs(list)`
    pub fn expr_list(&self) -> &Punctuated<'a, Expression<'a>> {
        &self.expr_list
    }

    /// The `do` token
    pub fn do_token(&self) -> &TokenReference<'a> {
        &self.do_token
    }

    /// The code inside the for loop
    pub fn block(&self) -> &Block<'a> {
        &self.block
    }

    /// The `end` token
    pub fn end_token(&self) -> &TokenReference<'a> {
        &self.end_token
    }

    /// The type specifiers of the named variables, in the order that they were assigned.
    /// `for i, v: string in pairs() do` returns an iterator containing:
    /// `None, Some(TypeSpecifier(string))`
    /// Only available when the "roblox" feature flag is enabled.
    #[cfg(feature = "roblox")]
    pub fn type_specifiers(&self) -> impl Iterator<Item = Option<&TypeSpecifier<'a>>> {
        self.type_specifiers.iter().map(Option::as_ref)
    }

    /// Returns a new GenericFor with the given `for` token
    pub fn with_for_token(self, for_token: Cow<'a, TokenReference<'a>>) -> Self {
        Self { for_token, ..self }
    }

    /// Returns a new GenericFor with the given names
    pub fn with_names(self, names: Punctuated<'a, Cow<'a, TokenReference<'a>>>) -> Self {
        Self { names, ..self }
    }

    /// Returns a new GenericFor with the given `in` token
    pub fn with_in_token(self, in_token: Cow<'a, TokenReference<'a>>) -> Self {
        Self { in_token, ..self }
    }

    /// Returns a new GenericFor with the given expression list
    pub fn with_expr_list(self, expr_list: Punctuated<'a, Expression<'a>>) -> Self {
        Self { expr_list, ..self }
    }

    /// Returns a new GenericFor with the given `do` token
    pub fn with_do_token(self, do_token: Cow<'a, TokenReference<'a>>) -> Self {
        Self { do_token, ..self }
    }

    /// Returns a new GenericFor with the given block
    pub fn with_block(self, block: Block<'a>) -> Self {
        Self { block, ..self }
    }

    /// Returns a new GenericFor with the given `end` token
    pub fn with_end_token(self, end_token: Cow<'a, TokenReference<'a>>) -> Self {
        Self { end_token, ..self }
    }

    /// Returns a new GenericFor with the given type specifiers
    /// Only available when the "roblox" feature flag is enabled.
    #[cfg(feature = "roblox")]
    pub fn with_type_specifiers(self, type_specifiers: Vec<Option<TypeSpecifier<'a>>>) -> Self {
        Self {
            type_specifiers,
            ..self
        }
    }
}

impl fmt::Display for GenericFor<'_> {
    #[cfg(feature = "roblox")]
    fn fmt(&self, formatter: &mut fmt::Formatter) -> fmt::Result {
        write!(
            formatter,
            "{}{}{}{}{}{}{}",
            self.for_token,
            join_type_specifiers(&self.names, self.type_specifiers()),
            self.in_token,
            self.expr_list,
            self.do_token,
            self.block,
            self.end_token
        )
    }

    #[cfg(not(feature = "roblox"))]
    fn fmt(&self, formatter: &mut fmt::Formatter) -> fmt::Result {
        write!(
            formatter,
            "{}{}{}{}{}{}{}",
            self.for_token,
            self.names,
            self.in_token,
            self.expr_list,
            self.do_token,
            self.block,
            self.end_token
        )
    }
}

/// An if statement
#[derive(Clone, Debug, Display, PartialEq, Owned, Node, Visit)]
#[cfg_attr(feature = "serde", derive(Deserialize, Serialize))]
#[display(
    fmt = "{}{}{}{}{}{}{}{}",
    "if_token",
    "condition",
    "then_token",
    "block",
    "display_option(else_if.as_ref().map(join_vec))",
    "display_option(else_token)",
    "display_option(r#else)",
    "end_token"
)]
pub struct If<'a> {
    #[cfg_attr(feature = "serde", serde(borrow))]
    if_token: Cow<'a, TokenReference<'a>>,
    condition: Expression<'a>,
    then_token: Cow<'a, TokenReference<'a>>,
    block: Block<'a>,
    else_if: Option<Vec<ElseIf<'a>>>,
    else_token: Option<Cow<'a, TokenReference<'a>>>,
    #[cfg_attr(feature = "serde", serde(rename = "else"))]
    r#else: Option<Block<'a>>,
    end_token: Cow<'a, TokenReference<'a>>,
}

impl<'a> If<'a> {
    /// Creates a new If from the given condition
    pub fn new(condition: Expression<'a>) -> Self {
        Self {
            if_token: Cow::Owned(TokenReference::symbol("if ").unwrap()),
            condition,
            then_token: Cow::Owned(TokenReference::symbol(" then").unwrap()),
            block: Block::new(),
            else_if: None,
            else_token: None,
            r#else: None,
            end_token: Cow::Owned(TokenReference::symbol("\nend").unwrap()),
        }
    }

    /// The `if` token
    pub fn if_token(&self) -> &TokenReference<'a> {
        &self.if_token
    }

    /// The condition of the if statement, `condition` in `if condition then`
    pub fn condition(&self) -> &Expression<'a> {
        &self.condition
    }

    /// The `then` token
    pub fn then_token(&self) -> &TokenReference<'a> {
        &self.then_token
    }

    /// The block inside the initial if statement
    pub fn block(&self) -> &Block<'a> {
        &self.block
    }

    /// The `else` token if one exists
    pub fn else_token(&self) -> Option<&TokenReference<'a>> {
        self.else_token.as_deref()
    }

    /// If there are `elseif` conditions, returns a vector of them
    /// Expression is the condition, block is the code if the condition is true
    // TODO: Make this return an iterator, and remove Option part entirely?
    pub fn else_if(&self) -> Option<&Vec<ElseIf<'a>>> {
        self.else_if.as_ref()
    }

    /// The code inside an `else` block if one exists
    pub fn else_block(&self) -> Option<&Block<'a>> {
        self.r#else.as_ref()
    }

    /// The `end` token
    pub fn end_token(&self) -> &TokenReference<'a> {
        &self.end_token
    }

    /// Returns a new If with the given `if` token
    pub fn with_if_token(self, if_token: Cow<'a, TokenReference<'a>>) -> Self {
        Self { if_token, ..self }
    }

    /// Returns a new If with the given condition
    pub fn with_condition(self, condition: Expression<'a>) -> Self {
        Self { condition, ..self }
    }

    /// Returns a new If with the given `then` token
    pub fn with_then_token(self, then_token: Cow<'a, TokenReference<'a>>) -> Self {
        Self { then_token, ..self }
    }

    /// Returns a new If with the given block
    pub fn with_block(self, block: Block<'a>) -> Self {
        Self { block, ..self }
    }

    /// Returns a new If with the given list of `elseif` blocks
    pub fn with_else_if(self, else_if: Option<Vec<ElseIf<'a>>>) -> Self {
        Self { else_if, ..self }
    }

    /// Returns a new If with the given `else` token
    pub fn with_else_token(self, else_token: Option<Cow<'a, TokenReference<'a>>>) -> Self {
        Self { else_token, ..self }
    }

    /// Returns a new If with the given `else` body
    pub fn with_else(self, r#else: Option<Block<'a>>) -> Self {
        Self { r#else, ..self }
    }

    /// Returns a new If with the given `end` token
    pub fn with_end_token(self, end_token: Cow<'a, TokenReference<'a>>) -> Self {
        Self { end_token, ..self }
    }
}

/// An elseif block in a bigger [`If`] statement
#[derive(Clone, Debug, Display, PartialEq, Owned, Node, Visit)]
#[cfg_attr(feature = "serde", derive(Deserialize, Serialize))]
#[display(fmt = "{}{}{}{}", "else_if_token", "condition", "then_token", "block")]
pub struct ElseIf<'a> {
    #[cfg_attr(feature = "serde", serde(borrow))]
    else_if_token: Cow<'a, TokenReference<'a>>,
    condition: Expression<'a>,
    then_token: Cow<'a, TokenReference<'a>>,
    block: Block<'a>,
}

impl<'a> ElseIf<'a> {
    /// Creates a new ElseIf from the given condition
    pub fn new(condition: Expression<'a>) -> Self {
        Self {
            else_if_token: Cow::Owned(TokenReference::symbol("elseif ").unwrap()),
            condition,
            then_token: Cow::Owned(TokenReference::symbol(" then\n").unwrap()),
            block: Block::new(),
        }
    }

    /// The `elseif` token
    pub fn else_if_token(&self) -> &TokenReference<'a> {
        &self.else_if_token
    }

    /// The condition of the `elseif`, `condition` in `elseif condition then`
    pub fn condition(&self) -> &Expression<'a> {
        &self.condition
    }

    /// The `then` token
    pub fn then_token(&self) -> &TokenReference<'a> {
        &self.then_token
    }

    /// The body of the `elseif`
    pub fn block(&self) -> &Block<'a> {
        &self.block
    }

    /// Returns a new ElseIf with the given `elseif` token
    pub fn with_else_if_token(self, else_if_token: Cow<'a, TokenReference<'a>>) -> Self {
        Self {
            else_if_token,
            ..self
        }
    }

    /// Returns a new ElseIf with the given condition
    pub fn with_condition(self, condition: Expression<'a>) -> Self {
        Self { condition, ..self }
    }

    /// Returns a new ElseIf with the given `then` token
    pub fn with_then_token(self, then_token: Cow<'a, TokenReference<'a>>) -> Self {
        Self { then_token, ..self }
    }

    /// Returns a new ElseIf with the given block
    pub fn with_block(self, block: Block<'a>) -> Self {
        Self { block, ..self }
    }
}

/// A while loop
#[derive(Clone, Debug, Display, PartialEq, Owned, Node, Visit)]
#[cfg_attr(feature = "serde", derive(Deserialize, Serialize))]
#[display(
    fmt = "{}{}{}{}{}",
    "while_token",
    "condition",
    "do_token",
    "block",
    "end_token"
)]
pub struct While<'a> {
    #[cfg_attr(feature = "serde", serde(borrow))]
    while_token: Cow<'a, TokenReference<'a>>,
    condition: Expression<'a>,
    do_token: Cow<'a, TokenReference<'a>>,
    block: Block<'a>,
    end_token: Cow<'a, TokenReference<'a>>,
}

impl<'a> While<'a> {
    /// Creates a new While from the given condition
    pub fn new(condition: Expression<'a>) -> Self {
        Self {
            while_token: Cow::Owned(TokenReference::symbol("while ").unwrap()),
            condition,
            do_token: Cow::Owned(TokenReference::symbol(" do\n").unwrap()),
            block: Block::new(),
            end_token: Cow::Owned(TokenReference::symbol("end\n").unwrap()),
        }
    }

    /// The `while` token
    pub fn while_token(&self) -> &TokenReference<'a> {
        &self.while_token
    }

    /// The `condition` part of `while condition do`
    pub fn condition(&self) -> &Expression<'a> {
        &self.condition
    }

    /// The `do` token
    pub fn do_token(&self) -> &TokenReference<'a> {
        &self.do_token
    }

    /// The code inside the while loop
    pub fn block(&self) -> &Block<'a> {
        &self.block
    }

    /// The `end` token
    pub fn end_token(&self) -> &TokenReference<'a> {
        &self.end_token
    }

    /// Returns a new While with the given `while` token
    pub fn with_while_token(self, while_token: Cow<'a, TokenReference<'a>>) -> Self {
        Self {
            while_token,
            ..self
        }
    }

    /// Returns a new While with the given condition
    pub fn with_condition(self, condition: Expression<'a>) -> Self {
        Self { condition, ..self }
    }

    /// Returns a new While with the given `do` token
    pub fn with_do_token(self, do_token: Cow<'a, TokenReference<'a>>) -> Self {
        Self { do_token, ..self }
    }

    /// Returns a new While with the given block
    pub fn with_block(self, block: Block<'a>) -> Self {
        Self { block, ..self }
    }

    /// Returns a new While with the given `end` token
    pub fn with_end_token(self, end_token: Cow<'a, TokenReference<'a>>) -> Self {
        Self { end_token, ..self }
    }
}

/// A repeat loop
#[derive(Clone, Debug, Display, PartialEq, Owned, Node, Visit)]
#[cfg_attr(feature = "serde", derive(Deserialize, Serialize))]
#[display(fmt = "{}{}{}{}", "repeat_token", "block", "until_token", "until")]
pub struct Repeat<'a> {
    #[cfg_attr(feature = "serde", serde(borrow))]
    repeat_token: Cow<'a, TokenReference<'a>>,
    block: Block<'a>,
    until_token: Cow<'a, TokenReference<'a>>,
    until: Expression<'a>,
}

impl<'a> Repeat<'a> {
    /// Creates a new Repeat from the given expression to repeat until
    pub fn new(until: Expression<'a>) -> Self {
        Self {
            repeat_token: Cow::Owned(TokenReference::symbol("repeat\n").unwrap()),
            block: Block::new(),
            until_token: Cow::Owned(TokenReference::symbol("\nuntil ").unwrap()),
            until,
        }
    }

    /// The `repeat` token
    pub fn repeat_token(&self) -> &TokenReference<'a> {
        &self.repeat_token
    }

    /// The code inside the `repeat` block
    pub fn block(&self) -> &Block<'a> {
        &self.block
    }

    /// The `until` token
    pub fn until_token(&self) -> &TokenReference<'a> {
        &self.until_token
    }

    /// The condition for the `until` part
    pub fn until(&self) -> &Expression<'a> {
        &self.until
    }

    /// Returns a new Repeat with the given `repeat` token
    pub fn with_repeat_token(self, repeat_token: Cow<'a, TokenReference<'a>>) -> Self {
        Self {
            repeat_token,
            ..self
        }
    }

    /// Returns a new Repeat with the given block
    pub fn with_block(self, block: Block<'a>) -> Self {
        Self { block, ..self }
    }

    /// Returns a new Repeat with the given `until` token
    pub fn with_until_token(self, until_token: Cow<'a, TokenReference<'a>>) -> Self {
        Self {
            until_token,
            ..self
        }
    }

    /// Returns a new Repeat with the given `until` block
    pub fn with_until(self, until: Expression<'a>) -> Self {
        Self { until, ..self }
    }
}

/// A method call, such as `x:y()`
#[derive(Clone, Debug, Display, PartialEq, Owned, Node, Visit)]
#[cfg_attr(feature = "serde", derive(Deserialize, Serialize))]
#[display(fmt = "{}{}{}", "colon_token", "name", "args")]
pub struct MethodCall<'a> {
    #[cfg_attr(feature = "serde", serde(borrow))]
    colon_token: Cow<'a, TokenReference<'a>>,
    name: Cow<'a, TokenReference<'a>>,
    args: FunctionArgs<'a>,
}

impl<'a> MethodCall<'a> {
    /// Returns a new MethodCall from the given name and args
    pub fn new(name: Cow<'a, TokenReference<'a>>, args: FunctionArgs<'a>) -> Self {
        Self {
            colon_token: Cow::Owned(TokenReference::symbol(":").unwrap()),
            name,
            args,
        }
    }

    /// The `:` in `x:y()`
    pub fn colon_token(&self) -> &TokenReference<'a> {
        &self.colon_token
    }

    /// The arguments of a method call, the `x, y, z` part of `method:call(x, y, z)`
    pub fn args(&self) -> &FunctionArgs<'a> {
        &self.args
    }

    /// The method being called, the `call` part of `method:call()`
    pub fn name(&self) -> &TokenReference<'a> {
        &self.name
    }

    /// Returns a new MethodCall with the given `:` token
    pub fn with_colon_token(self, colon_token: Cow<'a, TokenReference<'a>>) -> Self {
        Self {
            colon_token,
            ..self
        }
    }

    /// Returns a new MethodCall with the given name
    pub fn with_name(self, name: Cow<'a, TokenReference<'a>>) -> Self {
        Self { name, ..self }
    }

    /// Returns a new MethodCall with the given args
    pub fn with_args(self, args: FunctionArgs<'a>) -> Self {
        Self { args, ..self }
    }
}

/// Something being called
#[derive(Clone, Debug, Display, PartialEq, Owned, Node, Visit)]
#[cfg_attr(feature = "serde", derive(Deserialize, Serialize))]
pub enum Call<'a> {
    #[cfg_attr(feature = "serde", serde(borrow))]
    #[display(fmt = "{}", "_0")]
    /// A function being called directly, such as `x(1)`
    AnonymousCall(FunctionArgs<'a>),
    #[display(fmt = "{}", "_0")]
    /// A method call, such as `x:y()`
    MethodCall(MethodCall<'a>),
}

/// A function body, everything except `function x` in `function x(a, b, c) call() end`
#[derive(Clone, Debug, PartialEq, Owned, Node)]
#[cfg_attr(feature = "serde", derive(Deserialize, Serialize))]
pub struct FunctionBody<'a> {
    #[cfg_attr(feature = "serde", serde(borrow))]
    parameters_parentheses: ContainedSpan<'a>,
    parameters: Punctuated<'a, Parameter<'a>>,

    #[cfg(feature = "roblox")]
    #[cfg_attr(feature = "serde", serde(borrow))]
    type_specifiers: Vec<Option<TypeSpecifier<'a>>>,

    #[cfg(feature = "roblox")]
    #[cfg_attr(feature = "serde", serde(borrow))]
    #[cfg_attr(feature = "serde", serde(skip_serializing_if = "Option::is_none"))]
    return_type: Option<TypeSpecifier<'a>>,

    block: Block<'a>,
    end_token: Cow<'a, TokenReference<'a>>,
}

impl<'a> FunctionBody<'a> {
    /// Returns a new empty FunctionBody
    pub fn new() -> Self {
        Self {
            parameters_parentheses: ContainedSpan::new(
                Cow::Owned(TokenReference::symbol("(").unwrap()),
                Cow::Owned(TokenReference::symbol(")").unwrap()),
            ),
            parameters: Punctuated::new(),

            #[cfg(feature = "roblox")]
            type_specifiers: Vec::new(),

            #[cfg(feature = "roblox")]
            return_type: None,

            block: Block::new(),
            end_token: Cow::Owned(TokenReference::symbol("\nend").unwrap()),
        }
    }

    /// The parentheses of the parameters
    pub fn parameters_parentheses(&self) -> &ContainedSpan<'a> {
        &self.parameters_parentheses
    }

    /// An iterator over the parameters for the function declaration
    /// Deprecated in favor of [`Punctuated::iter`], which supports retrieving punctuation too
    #[deprecated(note = "Please use parameters().iter instead")]
    pub fn iter_parameters(&self) -> impl Iterator<Item = &Parameter<'a>> {
        self.parameters.iter()
    }

    /// Returns the [`Punctuated`] sequence of the parameters for the function declaration
    pub fn parameters(&self) -> &Punctuated<'a, Parameter<'a>> {
        &self.parameters
    }

    /// The code of a function body
    pub fn block(&self) -> &Block<'a> {
        &self.block
    }

    /// The `end` token
    pub fn end_token(&self) -> &TokenReference<'a> {
        &self.end_token
    }

    /// The type specifiers of the variables, in the order that they were assigned.
    /// `(foo: number, bar, baz: boolean)` returns an iterator containing:
    /// `Some(TypeSpecifier(number)), None, Some(TypeSpecifier(boolean))`
    /// Only available when the "roblox" feature flag is enabled.
    #[cfg(feature = "roblox")]
    pub fn type_specifiers(&self) -> impl Iterator<Item = Option<&TypeSpecifier<'a>>> {
        self.type_specifiers.iter().map(Option::as_ref)
    }

    /// The return type of the function, if one exists.
    /// Only available when the "roblox" feature flag is enabled.
    #[cfg(feature = "roblox")]
    pub fn return_type(&self) -> Option<&TypeSpecifier<'a>> {
        self.return_type.as_ref()
    }

    /// Returns a new FunctionBody with the given parentheses for the parameters
    pub fn with_parameters_parentheses(self, parameters_parentheses: ContainedSpan<'a>) -> Self {
        Self {
            parameters_parentheses,
            ..self
        }
    }

    /// Returns a new FunctionBody with the given parameters
    pub fn with_parameters(self, parameters: Punctuated<'a, Parameter<'a>>) -> Self {
        Self { parameters, ..self }
    }

    /// Returns a new FunctionBody with the given type specifiers
    #[cfg(feature = "roblox")]
    pub fn with_type_specifiers(self, type_specifiers: Vec<Option<TypeSpecifier<'a>>>) -> Self {
        Self {
            type_specifiers,
            ..self
        }
    }

    /// Returns a new FunctionBody with the given return type
    #[cfg(feature = "roblox")]
    pub fn with_return_type(self, return_type: Option<TypeSpecifier<'a>>) -> Self {
        Self {
            return_type,
            ..self
        }
    }

    /// Returns a new FunctionBody with the given block
    pub fn with_block(self, block: Block<'a>) -> Self {
        Self { block, ..self }
    }

    /// Returns a new FunctionBody with the given `end` token
    pub fn with_end_token(self, end_token: Cow<'a, TokenReference<'a>>) -> Self {
        Self { end_token, ..self }
    }
}

impl Default for FunctionBody<'_> {
    fn default() -> Self {
        Self::new()
    }
}

impl fmt::Display for FunctionBody<'_> {
    #[cfg(feature = "roblox")]
    fn fmt(&self, formatter: &mut fmt::Formatter) -> fmt::Result {
        write!(
            formatter,
            "{}{}{}{}{}{}",
            self.parameters_parentheses.tokens().0,
            join_type_specifiers(&self.parameters, self.type_specifiers()),
            self.parameters_parentheses.tokens().1,
            display_option(self.return_type.as_ref()),
            self.block,
            self.end_token
        )
    }

    #[cfg(not(feature = "roblox"))]
    fn fmt(&self, formatter: &mut fmt::Formatter) -> fmt::Result {
        write!(
            formatter,
            "{}{}{}{}{}",
            self.parameters_parentheses.tokens().0,
            self.parameters,
            self.parameters_parentheses.tokens().1,
            self.block,
            self.end_token
        )
    }
}

/// A parameter in a function declaration
#[derive(Clone, Debug, Display, PartialEq, Owned, Node, Visit)]
#[cfg_attr(feature = "serde", derive(Deserialize, Serialize))]
pub enum Parameter<'a> {
    #[cfg_attr(feature = "serde", serde(borrow))]
    /// The `...` vararg syntax, such as `function x(...)`
    Ellipse(Cow<'a, TokenReference<'a>>),
    /// A name parameter, such as `function x(a, b, c)`
    Name(Cow<'a, TokenReference<'a>>),
}

/// A suffix in certain cases, such as `:y()` in `x:y()`
/// Can be stacked on top of each other, such as in `x()()()`
#[derive(Clone, Debug, Display, PartialEq, Owned, Node, Visit)]
#[cfg_attr(feature = "serde", derive(Deserialize, Serialize))]
pub enum Suffix<'a> {
    #[cfg_attr(feature = "serde", serde(borrow))]
    #[display(fmt = "{}", "_0")]
    /// A call, including method calls and direct calls
    Call(Call<'a>),
    #[display(fmt = "{}", "_0")]
    /// An index, such as `x.y`
    Index(Index<'a>),
}

/// A complex expression used by [`Var`], consisting of both a prefix and suffixes
#[derive(Clone, Debug, Display, PartialEq, Owned, Node, Visit)]
#[cfg_attr(feature = "serde", derive(Deserialize, Serialize))]
#[display(fmt = "{}{}", "prefix", "join_vec(suffixes)")]
pub struct VarExpression<'a> {
    #[cfg_attr(feature = "serde", serde(borrow))]
    prefix: Prefix<'a>,
    suffixes: Vec<Suffix<'a>>,
}

impl<'a> VarExpression<'a> {
    /// Returns a new VarExpression from the given prefix
    pub fn new(prefix: Prefix<'a>) -> Self {
        Self {
            prefix,
            suffixes: Vec::new(),
        }
    }

    /// The prefix of the expression, such as a name
    pub fn prefix(&self) -> &Prefix<'a> {
        &self.prefix
    }

    /// An iter over the suffixes, such as indexing or calling
    pub fn iter_suffixes(&self) -> impl Iterator<Item = &Suffix<'a>> {
        self.suffixes.iter()
    }

    /// Returns a new VarExpression with the given prefix
    pub fn with_prefix(self, prefix: Prefix<'a>) -> Self {
        Self { prefix, ..self }
    }

    /// Returns a new VarExpression with the given suffixes
    pub fn with_suffixes(self, suffixes: Vec<Suffix<'a>>) -> Self {
        Self { suffixes, ..self }
    }
}

/// Used in [`Assignment`s](Assignment) and [`Value`s](Value)
#[derive(Clone, Debug, Display, PartialEq, Owned, Node, Visit)]
#[cfg_attr(feature = "serde", derive(Deserialize, Serialize))]
pub enum Var<'a> {
    /// An expression, such as `x.y.z` or `x()`
    #[cfg_attr(feature = "serde", serde(borrow))]
    #[display(fmt = "{}", "_0")]
    Expression(VarExpression<'a>),
    /// A literal identifier, such as `x`
    #[display(fmt = "{}", "_0")]
    Name(Cow<'a, TokenReference<'a>>),
}

/// An assignment, such as `x = y`. Not used for [`LocalAssignment`s](LocalAssignment)
#[derive(Clone, Debug, Display, PartialEq, Owned, Node, Visit)]
#[cfg_attr(feature = "serde", derive(Deserialize, Serialize))]
#[display(fmt = "{}{}{}", "var_list", "equal_token", "expr_list")]
pub struct Assignment<'a> {
    #[cfg_attr(feature = "serde", serde(borrow))]
    var_list: Punctuated<'a, Var<'a>>,
    equal_token: Cow<'a, TokenReference<'a>>,
    expr_list: Punctuated<'a, Expression<'a>>,
}

impl<'a> Assignment<'a> {
    /// Returns a new Assignment from the given variable and expression list
    pub fn new(
        var_list: Punctuated<'a, Var<'a>>,
        expr_list: Punctuated<'a, Expression<'a>>,
    ) -> Self {
        Self {
            var_list,
            equal_token: Cow::Owned(TokenReference::symbol(" = ").unwrap()),
            expr_list,
        }
    }

    /// Returns the punctuated sequence over the expressions being assigned.
    /// This is the the `1, 2` part of `x, y["a"] = 1, 2`
    pub fn expr_list(&self) -> &Punctuated<'a, Expression<'a>> {
        &self.expr_list
    }

    /// The `=` token in between `x = y`
    pub fn equal_token(&self) -> &TokenReference<'a> {
        &self.equal_token
    }

    /// Returns the punctuated sequence over the variables being assigned to.
    /// This is the `x, y["a"]` part of `x, y["a"] = 1, 2`
    pub fn var_list(&self) -> &Punctuated<'a, Var<'a>> {
        &self.var_list
    }

    /// Returns a new Assignment with the given var list
    pub fn with_var_list(self, var_list: Punctuated<'a, Var<'a>>) -> Self {
        Self { var_list, ..self }
    }

    /// Returns a new Assignment with the given `=` token
    pub fn with_equal_token(self, equal_token: Cow<'a, TokenReference<'a>>) -> Self {
        Self {
            equal_token,
            ..self
        }
    }

    /// Returns a new Assignment with the given expressions
    pub fn with_expr_list(self, expr_list: Punctuated<'a, Expression<'a>>) -> Self {
        Self { expr_list, ..self }
    }
}

/// A declaration of a local function, such as `local function x() end`
#[derive(Clone, Debug, Display, PartialEq, Owned, Node, Visit)]
#[cfg_attr(feature = "serde", derive(Deserialize, Serialize))]
#[display(fmt = "{}{}{}{}", "local_token", "function_token", "name", "func_body")]
pub struct LocalFunction<'a> {
    #[cfg_attr(feature = "serde", serde(borrow))]
    local_token: Cow<'a, TokenReference<'a>>,
    function_token: Cow<'a, TokenReference<'a>>,
    name: Cow<'a, TokenReference<'a>>,
    func_body: FunctionBody<'a>,
}

impl<'a> LocalFunction<'a> {
    /// Returns a new LocalFunction from the given name
    pub fn new(name: Cow<'a, TokenReference<'a>>) -> Self {
        LocalFunction {
            local_token: Cow::Owned(TokenReference::symbol("local ").unwrap()),
            function_token: Cow::Owned(TokenReference::symbol("function ").unwrap()),
            name,
            func_body: FunctionBody::new(),
        }
    }

    /// The `local` token
    pub fn local_token(&self) -> &TokenReference<'a> {
        &self.local_token
    }

    /// The `function` token
    pub fn function_token(&self) -> &TokenReference<'a> {
        &self.function_token
    }

    /// The function body, everything except `local function x` in `local function x(a, b, c) call() end`
    pub fn func_body(&self) -> &FunctionBody<'a> {
        &self.func_body
    }

    /// The name of the function, the `x` part of `local function x() end`
    pub fn name(&self) -> &TokenReference<'a> {
        &self.name
    }

    /// Returns a new LocalFunction with the given `local` token
    pub fn with_local_token(self, local_token: Cow<'a, TokenReference<'a>>) -> Self {
        Self {
            local_token,
            ..self
        }
    }

    /// Returns a new LocalFunction with the given `function` token
    pub fn with_function_token(self, function_token: Cow<'a, TokenReference<'a>>) -> Self {
        Self {
            function_token,
            ..self
        }
    }

    /// Returns a new LocalFunction with the given name
    pub fn with_name(self, name: Cow<'a, TokenReference<'a>>) -> Self {
        Self { name, ..self }
    }

    /// Returns a new LocalFunction with the given function body
    pub fn with_func_body(self, func_body: FunctionBody<'a>) -> Self {
        Self { func_body, ..self }
    }
}

/// An assignment to a local variable, such as `local x = 1`
#[derive(Clone, Debug, PartialEq, Owned, Node)]
#[cfg_attr(feature = "serde", derive(Deserialize, Serialize))]
pub struct LocalAssignment<'a> {
    #[cfg_attr(feature = "serde", serde(borrow))]
    local_token: Cow<'a, TokenReference<'a>>,
    #[cfg(feature = "roblox")]
    #[cfg_attr(feature = "serde", serde(borrow))]
    type_specifiers: Vec<Option<TypeSpecifier<'a>>>,
    name_list: Punctuated<'a, Cow<'a, TokenReference<'a>>>,
    equal_token: Option<Cow<'a, TokenReference<'a>>>,
    expr_list: Punctuated<'a, Expression<'a>>,
}

impl<'a> LocalAssignment<'a> {
    /// Returns a new LocalAssignment from the given name list
    pub fn new(name_list: Punctuated<'a, Cow<'a, TokenReference<'a>>>) -> Self {
        Self {
            local_token: Cow::Owned(TokenReference::symbol("local ").unwrap()),
            #[cfg(feature = "roblox")]
            type_specifiers: Vec::new(),
            name_list,
            equal_token: None,
            expr_list: Punctuated::new(),
        }
    }

    /// The `local` token
    pub fn local_token(&self) -> &TokenReference<'a> {
        &self.local_token
    }

    /// The `=` token in between `local x = y`, if one exists
    pub fn equal_token(&self) -> Option<&TokenReference<'a>> {
        self.equal_token.as_deref()
    }

    /// Returns the punctuated sequence of the expressions being assigned.
    /// This is the `1, 2` part of `local x, y = 1, 2`
    pub fn expr_list(&self) -> &Punctuated<'a, Expression<'a>> {
        &self.expr_list
    }

    /// Returns the punctuated sequence of names being assigned to.
    /// This is the `x, y` part of `local x, y = 1, 2`
    pub fn name_list(&self) -> &Punctuated<'a, Cow<'a, TokenReference<'a>>> {
        &self.name_list
    }

    /// The type specifiers of the variables, in the order that they were assigned.
    /// `local foo: number, bar, baz: boolean` returns an iterator containing:
    /// `Some(TypeSpecifier(number)), None, Some(TypeSpecifier(boolean))`
    /// Only available when the "roblox" feature flag is enabled.
    #[cfg(feature = "roblox")]
    pub fn type_specifiers(&self) -> impl Iterator<Item = Option<&TypeSpecifier<'a>>> {
        self.type_specifiers.iter().map(Option::as_ref)
    }

    /// Returns a new LocalAssignment with the given `local` token
    pub fn with_local_token(self, local_token: Cow<'a, TokenReference<'a>>) -> Self {
        Self {
            local_token,
            ..self
        }
    }

    /// Returns a new LocalAssignment with the given type specifiers
    #[cfg(feature = "roblox")]
    pub fn with_type_specifiers(self, type_specifiers: Vec<Option<TypeSpecifier<'a>>>) -> Self {
        Self {
            type_specifiers,
            ..self
        }
    }

    /// Returns a new LocalAssignment with the given name list
    pub fn with_name_list(self, name_list: Punctuated<'a, Cow<'a, TokenReference<'a>>>) -> Self {
        Self { name_list, ..self }
    }

    /// Returns a new LocalAssignment with the given `=` token
    pub fn with_equal_token(self, equal_token: Option<Cow<'a, TokenReference<'a>>>) -> Self {
        Self {
            equal_token,
            ..self
        }
    }

    /// Returns a new LocalAssignment with the given expression list
    pub fn with_expr_list(self, expr_list: Punctuated<'a, Expression<'a>>) -> Self {
        Self { expr_list, ..self }
    }
}

impl fmt::Display for LocalAssignment<'_> {
    #[cfg(feature = "roblox")]
    fn fmt(&self, formatter: &mut fmt::Formatter) -> fmt::Result {
        write!(
            formatter,
            "{}{}{}{}",
            self.local_token,
            join_type_specifiers(&self.name_list, self.type_specifiers()),
            display_option(&self.equal_token),
            self.expr_list
        )
    }

    #[cfg(not(feature = "roblox"))]
    fn fmt(&self, formatter: &mut fmt::Formatter) -> fmt::Result {
        write!(
            formatter,
            "{}{}{}{}",
            self.local_token,
            self.name_list,
            display_option(&self.equal_token),
            self.expr_list
        )
    }
}

/// A `do` block, such as `do ... end`
/// This is not used for things like `while true do end`, only those on their own
#[derive(Clone, Debug, Display, PartialEq, Owned, Node, Visit)]
#[cfg_attr(feature = "serde", derive(Deserialize, Serialize))]
#[display(fmt = "{}{}{}", "do_token", "block", "end_token")]
pub struct Do<'a> {
    #[cfg_attr(feature = "serde", serde(borrow))]
    do_token: Cow<'a, TokenReference<'a>>,
    block: Block<'a>,
    end_token: Cow<'a, TokenReference<'a>>,
}

impl<'a> Do<'a> {
    /// Creates an empty Do
    pub fn new() -> Self {
        Self {
            do_token: Cow::Owned(TokenReference::symbol("do\n").unwrap()),
            block: Block::new(),
            end_token: Cow::Owned(TokenReference::symbol("\nend").unwrap()),
        }
    }

    /// The `do` token
    pub fn do_token(&self) -> &TokenReference<'a> {
        &self.do_token
    }

    /// The code inside the `do ... end`
    pub fn block(&self) -> &Block<'a> {
        &self.block
    }

    /// The `end` token
    pub fn end_token(&self) -> &TokenReference<'a> {
        &self.end_token
    }

    /// Returns a new Do with the given `do` token
    pub fn with_do_token(self, do_token: Cow<'a, TokenReference<'a>>) -> Self {
        Self { do_token, ..self }
    }

    /// Returns a new Do with the given block
    pub fn with_block(self, block: Block<'a>) -> Self {
        Self { block, ..self }
    }

    /// Returns a new Do with the given `end` token
    pub fn with_end_token(self, end_token: Cow<'a, TokenReference<'a>>) -> Self {
        Self { end_token, ..self }
    }
}

impl Default for Do<'_> {
    fn default() -> Self {
        Self::new()
    }
}

/// A function being called, such as `call()`
#[derive(Clone, Debug, Display, PartialEq, Owned, Node, Visit)]
#[cfg_attr(feature = "serde", derive(Deserialize, Serialize))]
#[display(fmt = "{}{}", "prefix", "join_vec(suffixes)")]
pub struct FunctionCall<'a> {
    #[cfg_attr(feature = "serde", serde(borrow))]
    prefix: Prefix<'a>,
    suffixes: Vec<Suffix<'a>>,
}

impl<'a> FunctionCall<'a> {
    /// Creates a new FunctionCall from the given prefix
    /// Sets the suffixes such that the return is `prefixes()`
    pub fn new(prefix: Prefix<'a>) -> Self {
        FunctionCall {
            prefix,
            suffixes: vec![Suffix::Call(Call::AnonymousCall(
                FunctionArgs::Parentheses {
                    arguments: Punctuated::new(),
                    parentheses: ContainedSpan::new(
                        Cow::Owned(TokenReference::symbol("(").unwrap()),
                        Cow::Owned(TokenReference::symbol(")").unwrap()),
                    ),
                },
            ))],
        }
    }

    /// The prefix of a function call, the `call` part of `call()`
    pub fn prefix(&self) -> &Prefix<'a> {
        &self.prefix
    }

    /// The suffix of a function call, the `()` part of `call()`
    pub fn iter_suffixes(&self) -> impl Iterator<Item = &Suffix<'a>> {
        self.suffixes.iter()
    }

    /// Returns a new FunctionCall with the given prefix
    pub fn with_prefix(self, prefix: Prefix<'a>) -> Self {
        Self { prefix, ..self }
    }

    /// Returns a new FunctionCall with the given suffixes
    pub fn with_suffixes(self, suffixes: Vec<Suffix<'a>>) -> Self {
        Self { suffixes, ..self }
    }
}

/// A function name when being declared as [`FunctionDeclaration`]
#[derive(Clone, Debug, Display, PartialEq, Owned, Node, Visit)]
#[cfg_attr(feature = "serde", derive(Deserialize, Serialize))]
#[display(
    fmt = "{}{}{}",
    "names",
    "display_option(self.method_colon())",
    "display_option(self.method_name())"
)]
pub struct FunctionName<'a> {
    #[cfg_attr(feature = "serde", serde(borrow))]
    names: Punctuated<'a, Cow<'a, TokenReference<'a>>>,
    colon_name: Option<(Cow<'a, TokenReference<'a>>, Cow<'a, TokenReference<'a>>)>,
}

impl<'a> FunctionName<'a> {
    /// Creates a new FunctionName from the given list of names
    pub fn new(names: Punctuated<'a, Cow<'a, TokenReference<'a>>>) -> Self {
        Self {
            names,
            colon_name: None,
        }
    }

    /// The colon between the name and the method, the `:` part of `function x:y() end`
    pub fn method_colon(&self) -> Option<&TokenReference<'a>> {
        Some(&self.colon_name.as_ref()?.0)
    }

    /// A method name if one exists, the `y` part of `function x:y() end`
    pub fn method_name(&self) -> Option<&TokenReference<'a>> {
        Some(&self.colon_name.as_ref()?.1)
    }

    /// Returns the punctuated sequence over the names used when defining the function.
    /// This is the `x.y.z` part of `function x.y.z() end`
    pub fn names(&self) -> &Punctuated<'a, Cow<'a, TokenReference<'a>>> {
        &self.names
    }

    /// Returns a new FunctionName with the given names
    pub fn with_names(self, names: Punctuated<'a, Cow<'a, TokenReference<'a>>>) -> Self {
        Self { names, ..self }
    }

    /// Returns a new FunctionName with the given method name
    /// The first token is the colon, and the second token is the method name itself
    pub fn with_method(
        self,
        method: Option<(Cow<'a, TokenReference<'a>>, Cow<'a, TokenReference<'a>>)>,
    ) -> Self {
        Self {
            colon_name: method,
            ..self
        }
    }
}

/// A normal function declaration, supports simple declarations like `function x() end`
/// as well as complicated declarations such as `function x.y.z:a() end`
#[derive(Clone, Debug, Display, PartialEq, Owned, Node, Visit)]
#[cfg_attr(feature = "serde", derive(Deserialize, Serialize))]
#[display(fmt = "{}{}{}", "function_token", "name", "body")]
pub struct FunctionDeclaration<'a> {
    #[cfg_attr(feature = "serde", serde(borrow))]
    function_token: Cow<'a, TokenReference<'a>>,
    name: FunctionName<'a>,
    body: FunctionBody<'a>,
}

impl<'a> FunctionDeclaration<'a> {
    /// Creates a new FunctionDeclaration from the given name
    pub fn new(name: FunctionName<'a>) -> Self {
        Self {
            function_token: Cow::Owned(TokenReference::symbol("function ").unwrap()),
            name,
            body: FunctionBody::new(),
        }
    }

    /// The `function` token
    pub fn function_token(&self) -> &TokenReference<'a> {
        &self.function_token
    }

    /// The body of the function
    pub fn body(&self) -> &FunctionBody<'a> {
        &self.body
    }

    /// The name of the function
    pub fn name(&self) -> &FunctionName<'a> {
        &self.name
    }

    /// Returns a new FunctionDeclaration with the given `function` token
    pub fn with_function_token(self, function_token: Cow<'a, TokenReference<'a>>) -> Self {
        Self {
            function_token,
            ..self
        }
    }

    /// Returns a new FunctionDeclaration with the given function name
    pub fn with_name(self, name: FunctionName<'a>) -> Self {
        Self { name, ..self }
    }

    /// Returns a new FunctionDeclaration with the given function body
    pub fn with_body(self, body: FunctionBody<'a>) -> Self {
        Self { body, ..self }
    }
}

make_op!(BinOp,
    #[doc = "Operators that require two operands, such as X + Y or X - Y"]
    #[visit(skip_visit_self)]
    {
        And,
        Caret,
        GreaterThan,
        GreaterThanEqual,
        LessThan,
        LessThanEqual,
        Minus,
        Or,
        Percent,
        Plus,
        Slash,
        Star,
        TildeEqual,
        TwoDots,
        TwoEqual,
    }
);

impl BinOp<'_> {
    /// The precedence of the operator, from a scale of 1 to 8. The larger the number, the higher the precedence.
    /// See more at http://www.lua.org/manual/5.1/manual.html#2.5.6
    pub fn precedence(&self) -> u8 {
        match *self {
            BinOp::Caret(_) => 8,
            BinOp::Star(_) | BinOp::Slash(_) | BinOp::Percent(_) => 6,
            BinOp::Plus(_) | BinOp::Minus(_) => 5,
            BinOp::TwoDots(_) => 4,
            BinOp::GreaterThan(_)
            | BinOp::LessThan(_)
            | BinOp::GreaterThanEqual(_)
            | BinOp::LessThanEqual(_)
            | BinOp::TildeEqual(_)
            | BinOp::TwoEqual(_) => 3,
            BinOp::And(_) => 2,
            BinOp::Or(_) => 1,
        }
    }

    /// Whether the operator is right associative. If not, it is left associative.
    /// See more at https://www.lua.org/pil/3.5.html
    pub fn is_right_associative(&self) -> bool {
        matches!(*self, BinOp::Caret(_) | BinOp::TwoDots(_))
    }
}

make_op!(UnOp,
    #[doc = "Operators that require just one operand, such as #X"]
    {
        Minus,
        Not,
        Hash,
    }
);

impl UnOp<'_> {
    /// The precedence of the operator, from a scale of 1 to 8. The larger the number, the higher the precedence.
    /// See more at http://www.lua.org/manual/5.1/manual.html#2.5.6
    pub fn precedence(&self) -> u8 {
        7
    }
}

/// An error that occurs when creating the ast *after* tokenizing
#[derive(Clone, Debug, PartialEq)]
#[cfg_attr(feature = "serde", derive(Deserialize, Serialize))]
pub enum AstError<'a> {
    /// There were no tokens passed, which shouldn't happen normally
    Empty,
    /// Tokens passed had no end of file token, which shouldn't happen normally
    NoEof,
    /// An unexpected token, the most likely scenario when getting an AstError
    UnexpectedToken {
        /// The token that caused the error
        #[cfg_attr(feature = "serde", serde(borrow))]
        token: Token<'a>,
        /// Any additional information that could be provided for debugging
        additional: Option<Cow<'a, str>>,
    },
}

impl<'a> fmt::Display for AstError<'a> {
    fn fmt(&self, formatter: &mut fmt::Formatter) -> fmt::Result {
        match self {
            AstError::Empty => write!(formatter, "tokens passed was empty, which shouldn't happen normally"),
            AstError::NoEof => write!(formatter, "tokens passed had no eof token, which shouldn't happen normally"),
            AstError::UnexpectedToken { token, additional } => write!(
                formatter,
                "unexpected token `{}`. (starting from line {}, character {} and ending on line {}, character {}){}",
                token,
                token.start_position().line(),
                token.start_position().character(),
                token.end_position().line(),
                token.end_position().character(),
                match additional {
                    Some(additional) => format!("\nadditional information: {}", additional),
                    None => String::new(),
                }
            )
        }
    }
}

impl<'a> std::error::Error for AstError<'a> {}

/// An abstract syntax tree, contains all the nodes used in the code
#[derive(Clone, Debug, Owned)]
pub struct Ast<'a> {
    pub(crate) nodes: Block<'a>,
    pub(crate) tokens: Vec<TokenReference<'a>>,
}

impl<'a> Ast<'a> {
    /// Create an Ast from the passed tokens. You probably want [`parse`](crate::parse)
    ///
    /// # Errors
    ///
    /// If the tokens passed are impossible to get through normal tokenization,
    /// an error of Empty (if the vector is empty) or NoEof (if there is no eof token)
    /// will be returned.
    ///
    /// More likely, if the tokens pass are invalid Lua 5.1 code, an
    /// UnexpectedToken error will be returned.
    pub fn from_tokens(tokens: Vec<Token<'a>>) -> Result<Ast<'a>, AstError<'a>> {
        if *tokens.last().ok_or(AstError::Empty)?.token_type() != TokenType::Eof {
            Err(AstError::NoEof)
        } else {
            let tokens = extract_token_references(tokens);
            let mut state = ParserState::new(&tokens);

            if tokens
                .iter()
                .filter(|token| !token.token_type().is_trivia())
                .count()
                == 1
            {
                // Entirely comments/whitespace
                return Ok(Ast {
                    nodes: Block {
                        stmts: Vec::new(),
                        last_stmt: None,
                    },
                    tokens,
                });
            }

            // ParserState has to have at least 2 tokens, the last being an EOF, thus unwrap() can't fail
            if state.peek().token_type().is_trivia() {
                state = state.advance().unwrap();
            }

            match parsers::ParseBlock.parse(state) {
                Ok((state, block)) => {
                    if state.index == tokens.len() - 1 {
                        Ok(Ast {
                            nodes: block,
                            tokens,
                        })
                    } else {
                        Err(AstError::UnexpectedToken {
                            token: (*state.peek()).to_owned().token,
                            additional: Some(Cow::Borrowed("leftover token")),
                        })
                    }
                }

                Err(InternalAstError::NoMatch) => Err(AstError::UnexpectedToken {
                    token: (*state.peek()).to_owned().token,
                    additional: None,
                }),

                Err(InternalAstError::UnexpectedToken { token, additional }) => {
                    Err(AstError::UnexpectedToken {
                        token: (*token).to_owned(),
                        additional: additional.map(Cow::Borrowed),
                    })
                }
            }
        }
    }

    /// Returns a new Ast with the given nodes
    pub fn with_nodes(self, nodes: Block<'a>) -> Self {
        Self { nodes, ..self }
    }

    /// Returns a new Ast with the given EOF token
    pub fn with_eof(mut self, eof: TokenReference<'a>) -> Self {
        self.tokens.pop();
        self.tokens.push(eof);
        Self {
            tokens: self.tokens,
            ..self
        }
    }

    /// The entire code of the function
    ///
    /// ```rust
    /// # fn main() -> Result<(), Box<std::error::Error>> {
    /// assert_eq!(full_moon::parse("local x = 1; local y = 2")?.nodes().iter_stmts().count(), 2);
    /// # Ok(())
    /// # }
    /// ```
    pub fn nodes(&self) -> &Block<'a> {
        &self.nodes
    }

    /// The entire code of the function, but mutable
    pub fn nodes_mut(&mut self) -> &mut Block<'a> {
        &mut self.nodes
    }

    /// The EOF token at the end of every Ast
    pub fn eof(&self) -> &TokenReference<'a> {
        self.tokens.last().expect("no eof token, somehow?")
    }
}

/// Extracts leading and trailing trivia from tokens
pub(crate) fn extract_token_references<'a>(mut tokens: Vec<Token<'a>>) -> Vec<TokenReference<'a>> {
    let mut references = Vec::new();
    let (mut leading_trivia, mut trailing_trivia) = (Vec::new(), Vec::new());
    let mut tokens = tokens.drain(..).peekable();

    while let Some(token) = tokens.next() {
        if token.token_type().is_trivia() {
            leading_trivia.push(token);
        } else {
            while let Some(token) = tokens.peek() {
                if token.token_type().is_trivia() {
                    if let TokenType::Whitespace { ref characters } = &*token.token_type() {
                        // Use contains in order to tolerate \r\n line endings and mixed whitespace tokens
                        if characters.contains('\n') {
                            break;
                        }
                    }

                    trailing_trivia.push(tokens.next().unwrap());
                } else {
                    break;
                }
            }

            references.push(TokenReference {
                leading_trivia: leading_trivia.drain(..).collect(),
                trailing_trivia: trailing_trivia.drain(..).collect(),
                token,
            });
        }
    }

    references
}

#[cfg(test)]
mod tests {
    use super::*;
    use crate::{parse, print, tokenizer::tokens, visitors::VisitorMut};

    #[test]
    fn test_extract_token_references() {
        let tokens = tokens("print(1)\n-- hello world\nlocal foo -- this is the word foo").unwrap();

        let references = extract_token_references(tokens);
        assert_eq!(references.len(), 7);

        assert!(references[0].trailing_trivia.is_empty());
        assert_eq!(references[0].token.to_string(), "print");
        assert!(references[0].leading_trivia.is_empty());

        assert!(references[1].trailing_trivia.is_empty());
        assert_eq!(references[1].token.to_string(), "(");
        assert!(references[1].leading_trivia.is_empty());

        assert!(references[2].trailing_trivia.is_empty());
        assert_eq!(references[2].token.to_string(), "1");
        assert!(references[2].leading_trivia.is_empty());

        assert_eq!(references[4].leading_trivia[0].to_string(), "\n");

        assert_eq!(
            references[4].leading_trivia[1].to_string(),
            "-- hello world",
        );

        assert_eq!(references[4].leading_trivia[2].to_string(), "\n");
        assert_eq!(references[4].token.to_string(), "local");
        assert_eq!(references[4].trailing_trivia[0].to_string(), " ");
    }

    #[test]
    fn test_with_eof_safety() {
        let new_ast = {
            let ast = parse("local foo = 1").unwrap();
            let eof = ast.eof().clone();
            ast.with_eof(eof)
        };

        print(&new_ast);
    }

    #[test]
    fn test_with_nodes_safety() {
        let new_ast = {
            let ast = parse("local foo = 1").unwrap();
            let nodes = ast.nodes().clone();
            ast.with_nodes(nodes)
        };

        print(&new_ast);
    }

    #[test]
    fn test_with_visitor_safety() {
        let new_ast = {
            let ast = parse("local foo = 1").unwrap();

            struct SyntaxRewriter;
            impl<'ast> VisitorMut<'ast> for SyntaxRewriter {
                fn visit_token(&mut self, token: Token<'ast>) -> Token<'ast> {
                    token
                }
            }

            SyntaxRewriter.visit_ast(ast)
        };

        print(&new_ast);
    }

    // Tests AST nodes with new methods that call unwrap
    #[test]
    fn test_new_validity() {
        let token: Cow<TokenReference> = Cow::Owned(TokenReference::new(
            Vec::new(),
            Token::new(TokenType::Identifier {
                identifier: "foo".into(),
            }),
            Vec::new(),
        ));

        let expression = Expression::Value {
            value: Box::new(Value::Var(Var::Name(token.clone()))),
            #[cfg(feature = "roblox")]
            type_assertion: None,
        };

        Assignment::new(Punctuated::new(), Punctuated::new());
        Do::new();
        ElseIf::new(expression.clone());
        FunctionBody::new();
        FunctionCall::new(Prefix::Name(token.clone()));
        FunctionDeclaration::new(FunctionName::new(Punctuated::new()));
        GenericFor::new(Punctuated::new(), Punctuated::new());
        If::new(expression.clone());
        LocalAssignment::new(Punctuated::new());
        LocalFunction::new(token.clone());
        MethodCall::new(
            token.clone(),
            FunctionArgs::Parentheses {
                arguments: Punctuated::new(),
                parentheses: ContainedSpan::new(token.clone(), token.clone()),
            },
        );
        NumericFor::new(token.clone(), expression.clone(), expression.clone());
        Repeat::new(expression.clone());
        Return::new();
        TableConstructor::new();
        While::new(expression.clone());
    }
}<|MERGE_RESOLUTION|>--- conflicted
+++ resolved
@@ -309,28 +309,13 @@
     #[cfg_attr(not(feature = "roblox"), display(fmt = "{}", value))]
     #[cfg_attr(
         feature = "roblox",
-<<<<<<< HEAD
-        display(
-            fmt = "{}{}{}",
-            value,
-            "display_option(binop)",
-            "display_option(type_assertion)"
-        )
-=======
-        display(fmt = "{}{}", value, "display_option(as_assertion)")
->>>>>>> a1d28fe3
+        display(fmt = "{}{}", value, "display_option(type_assertion)")
     )]
     Value {
         /// The value itself
         #[cfg_attr(feature = "serde", serde(borrow))]
         value: Box<Value<'a>>,
-<<<<<<< HEAD
-        /// The binary operation being done, if one exists (the `+ 3` part of `2 + 3`)
-        binop: Option<BinOpRhs<'a>>,
         /// What the value is being asserted as using `::`.
-=======
-        /// What the value is being asserted as using `as`.
->>>>>>> a1d28fe3
         /// Only available when the "roblox" feature flag is enabled.
         #[cfg(feature = "roblox")]
         #[cfg_attr(feature = "serde", serde(borrow))]

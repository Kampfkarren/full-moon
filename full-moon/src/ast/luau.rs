//! Contains the types necessary to parse [Luau](https://luau-lang.org/).
//! The module name is a misnomer from when Luau was just types.
//! It will be renamed to "luau" in the future.
use super::{punctuated::Punctuated, span::ContainedSpan, *};
use crate::{
    util::display_option,
    visitors::{Visit, VisitMut},
    ShortString,
};
use derive_more::Display;

/// Any type, such as `string`, `boolean?`, `number | boolean`, etc.
#[derive(Clone, Debug, Display, PartialEq, Node)]
#[cfg_attr(feature = "serde", derive(Deserialize, Serialize))]
#[non_exhaustive]
pub enum TypeInfo {
    /// A shorthand type annotating the structure of an array: { number }
<<<<<<< HEAD
    #[display(
        fmt = "{}{}{}{}",
        "braces.tokens().0",
        "display_option(access)",
        "type_info",
        "braces.tokens().1"
    )]
=======
    #[display("{}{}{}", braces.tokens().0, type_info, braces.tokens().1)]
>>>>>>> 81a9fc31
    Array {
        /// The braces (`{}`) containing the type info.
        braces: ContainedSpan,
        /// The access modifer of the array, `read` in `{ read number }`.
        access: Option<TokenReference>,
        /// The type info for the values in the Array
        type_info: Box<TypeInfo>,
    },

    /// A standalone type, such as `string` or `Foo`.
    #[display("{_0}")]
    Basic(TokenReference),

    /// A singleton string type, such as `"hello"`
    #[display("{_0}")]
    String(TokenReference),

    /// A singleton boolean type, such as `true`
    #[display("{_0}")]
    Boolean(TokenReference),

    /// A callback type, such as `(string, number) => boolean`.
    #[display(
        "{}{}{arguments}{}{arrow}{return_type}",
        display_option(generics),
        parentheses.tokens().0,
        parentheses.tokens().1
    )]
    Callback {
        /// Optional generics provided for the arguments, such as in `<T>(T) -> string`
        generics: Option<GenericDeclaration>,
        /// The parentheses for the arguments.
        parentheses: ContainedSpan,
        /// The argument types: `(string, number)`.
        arguments: Punctuated<TypeArgument>,
        /// The "thin arrow" (`->`) in between the arguments and the return type.
        arrow: TokenReference,
        /// The return type: `boolean`.
        return_type: Box<TypeInfo>,
    },

    /// A type using generics, such as `map<number, string>`.
    #[display(
        "{}{}{}{}",
        base,
        arrows.tokens().0,
        generics,
        arrows.tokens().1
    )]
    Generic {
        /// The type that has generics: `map`.
        base: TokenReference,
        /// The arrows (`<>`) containing the type parameters.
        arrows: ContainedSpan,
        /// The type parameters: `number, string`.
        generics: Punctuated<TypeInfo>,
    },

    /// A generic pack: `T...`.
    /// Note, these are only available as return types, when annotating a vararg (`...`) in a function parameter, or as a generic type argument.
    #[display("{name}{ellipsis}")]
    GenericPack {
        /// The name of the type that is generic: `T`.
        name: TokenReference,
        /// The ellipsis: `...`.
        ellipsis: TokenReference,
    },

    /// An intersection type, such as `string & number`.
    #[display("{_0}")]
    Intersection(TypeIntersection),

    /// A type coming from a module, such as `module.Foo`
    #[display("{module}{punctuation}{type_info}")]
    Module {
        /// The module the type is coming from: `module`.
        module: TokenReference,
        /// The punctuation (`.`) to index the module.
        punctuation: TokenReference,
        /// The indexed type info: `Foo`.
        type_info: Box<IndexedTypeInfo>,
    },

    /// An optional type, such as `string?`.
    #[display("{base}{question_mark}")]
    Optional {
        /// The type that is optional: `string`.
        base: Box<TypeInfo>,
        /// The question mark: `?`.
        question_mark: TokenReference,
    },

    /// A type annotating the structure of a table: { foo: number, bar: string }
    #[display("{}{}{}", braces.tokens().0, fields, braces.tokens().1)]
    Table {
        /// The braces (`{}`) containing the fields.
        braces: ContainedSpan,
        /// The fields: `foo: number, bar: string`.
        fields: Punctuated<TypeField>,
    },

    /// A type in the form of `typeof(foo)`.
    #[display(
        "{}{}{}{}",
        typeof_token,
        parentheses.tokens().0,
        inner,
        parentheses.tokens().1
    )]
    Typeof {
        /// The token `typeof`.
        typeof_token: TokenReference,
        /// The parentheses used to contain the expression.
        parentheses: ContainedSpan,
        /// The inner expression: `foo`.
        inner: Box<Expression>,
    },

    /// A tuple expression: `(string, number)`.
    #[display(
        "{}{}{}",
        parentheses.tokens().0,
        types,
        parentheses.tokens().1
    )]
    Tuple {
        /// The parentheses used to contain the types
        parentheses: ContainedSpan,
        /// The types: `(string, number)`.
        types: Punctuated<TypeInfo>,
    },

    /// A union type, such as `string | number`.
    #[display("{_0}")]
    Union(TypeUnion),

    /// A variadic type: `...number`.
    #[display("{ellipsis}{type_info}")]
    Variadic {
        /// The ellipsis: `...`.
        ellipsis: TokenReference,
        /// The type that is variadic: `number`.
        type_info: Box<TypeInfo>,
    },

    /// A variadic type pack: `...T` in `Function<...T>`
    #[display("{ellipsis}{name}")]
    VariadicPack {
        /// The ellipsis: `...`
        ellipsis: TokenReference,
        /// The name of the type that is variadic: `T`
        name: TokenReference,
    },
}

/// A union type, such as `string | number`.
#[derive(Clone, Debug, Display, PartialEq, Node)]
#[cfg_attr(feature = "serde", derive(Deserialize, Serialize))]
#[display("{}{types}", display_option(leading))]
pub struct TypeUnion {
    pub(crate) leading: Option<TokenReference>,
    pub(crate) types: Punctuated<TypeInfo>,
}

impl TypeUnion {
    /// Creates a new Union from the given types and optional leading pipe.
    pub fn new(leading: Option<TokenReference>, types: Punctuated<TypeInfo>) -> Self {
        Self { leading, types }
    }

    /// Returns a new Union with the given types.
    pub fn with_types(self, types: Punctuated<TypeInfo>) -> Self {
        Self { types, ..self }
    }

    /// Returns a new Union with the given leading pipe.
    pub fn with_leading(self, leading: Option<TokenReference>) -> Self {
        Self { leading, ..self }
    }

    /// The leading pipe, if one is present: `|`.
    pub fn leading(&self) -> Option<&TokenReference> {
        self.leading.as_ref()
    }

    /// The types being unioned: `string | number`.
    pub fn types(&self) -> &Punctuated<TypeInfo> {
        &self.types
    }
}

/// An intersection type, such as `string & number`.
#[derive(Clone, Debug, Display, PartialEq, Node)]
#[cfg_attr(feature = "serde", derive(Deserialize, Serialize))]
#[display("{}{types}", display_option(leading))]
pub struct TypeIntersection {
    pub(crate) leading: Option<TokenReference>,
    pub(crate) types: Punctuated<TypeInfo>,
}

impl TypeIntersection {
    /// Creates a new Intersection from the given types.
    pub fn new(leading: Option<TokenReference>, types: Punctuated<TypeInfo>) -> Self {
        Self { leading, types }
    }

    /// Returns a new Intersection with the given types.
    pub fn with_types(self, types: Punctuated<TypeInfo>) -> Self {
        Self { types, ..self }
    }

    /// Returns a new Intersection with the given leading ampersand.
    pub fn with_leading(self, leading: Option<TokenReference>) -> Self {
        Self { leading, ..self }
    }

    /// The leading ampersand, if one is present: `&`.
    pub fn leading(&self) -> Option<&TokenReference> {
        self.leading.as_ref()
    }

    /// The types being intersected: `string & number`.
    pub fn types(&self) -> &Punctuated<TypeInfo> {
        &self.types
    }
}

/// A subset of TypeInfo that consists of items which can only be used as an index, such as `Foo` and `Foo<Bar>`,
#[derive(Clone, Debug, Display, PartialEq, Node)]
#[cfg_attr(feature = "serde", derive(Deserialize, Serialize))]
#[non_exhaustive]
pub enum IndexedTypeInfo {
    /// A standalone type, such as `string` or `Foo`.
    #[display("{_0}")]
    Basic(TokenReference),

    /// A type using generics, such as `map<number, string>`.
    #[display("{base}{}{generics}{}", arrows.tokens().0, arrows.tokens().1)]
    Generic {
        /// The type that has generics: `map`.
        base: TokenReference,
        /// The arrows (`<>`) containing the type parameters.
        arrows: ContainedSpan,
        /// The type parameters: `number, string`.
        generics: Punctuated<TypeInfo>,
    },
}

/// A type field used within table types.
/// The `foo: number` in `{ foo: number }`.
#[derive(Clone, Debug, Display, PartialEq, Node, Visit)]
#[cfg_attr(feature = "serde", derive(Deserialize, Serialize))]
<<<<<<< HEAD
#[display(fmt = "{}{key}{colon}{value}", "display_option(access)")]
=======
#[display("{key}{colon}{value}")]
>>>>>>> 81a9fc31
pub struct TypeField {
    pub(crate) access: Option<TokenReference>,
    pub(crate) key: TypeFieldKey,
    pub(crate) colon: TokenReference,
    pub(crate) value: TypeInfo,
}

impl TypeField {
    /// Creates a new TypeField from the given key and value
    pub fn new(key: TypeFieldKey, value: TypeInfo) -> Self {
        Self {
            access: None,
            key,
            colon: TokenReference::symbol(": ").unwrap(),
            value,
        }
    }

    /// The access modifier of the field, `read` in `read foo: number`.
    pub fn access(&self) -> Option<&TokenReference> {
        self.access.as_ref()
    }

    /// The key of the field, `foo` in `foo: number`.
    pub fn key(&self) -> &TypeFieldKey {
        &self.key
    }

    /// The colon in between the key name and the value type.
    pub fn colon_token(&self) -> &TokenReference {
        &self.colon
    }

    /// The type for the field, `number` in `foo: number`.
    pub fn value(&self) -> &TypeInfo {
        &self.value
    }

    /// Returns a new TypeField with the given key
    pub fn with_key(self, key: TypeFieldKey) -> Self {
        Self { key, ..self }
    }

    /// Returns a new TypeField with the `:` token
    pub fn with_colon_token(self, colon_token: TokenReference) -> Self {
        Self {
            colon: colon_token,
            ..self
        }
    }

    /// Returns a new TypeField with the given access modifier.
    pub fn with_access(self, access: Option<TokenReference>) -> Self {
        Self { access, ..self }
    }

    /// Returns a new TypeField with the `:` token
    pub fn with_value(self, value: TypeInfo) -> Self {
        Self { value, ..self }
    }
}

/// A key in a [`TypeField`]. Can either be a name or an index signature.
#[derive(Clone, Debug, Display, PartialEq, Node)]
#[cfg_attr(feature = "serde", derive(Deserialize, Serialize))]
#[non_exhaustive]
pub enum TypeFieldKey {
    /// A name, such as `foo`.
    #[display("{_0}")]
    Name(TokenReference),

    /// An index signature, such as `[number]`.
    #[display("{}{}{}", brackets.tokens().0, inner, brackets.tokens().1)]
    IndexSignature {
        /// The brackets (`[]`) used to contain the type.
        brackets: ContainedSpan,

        /// The type for the index signature, `number` in `[number]`.
        inner: TypeInfo,
    },
}

/// A type assertion using `::`, such as `:: number`.
#[derive(Clone, Debug, Display, PartialEq, Node, Visit)]
#[cfg_attr(feature = "serde", derive(Deserialize, Serialize))]
#[display("{assertion_op}{cast_to}")]
pub struct TypeAssertion {
    pub(crate) assertion_op: TokenReference,
    pub(crate) cast_to: TypeInfo,
}

impl TypeAssertion {
    /// Creates a new TypeAssertion from the given cast to TypeInfo
    pub fn new(cast_to: TypeInfo) -> Self {
        Self {
            assertion_op: TokenReference::symbol("::").unwrap(),
            cast_to,
        }
    }

    /// The token `::`.
    pub fn assertion_op(&self) -> &TokenReference {
        &self.assertion_op
    }

    /// The type to cast the expression into, `number` in `:: number`.
    pub fn cast_to(&self) -> &TypeInfo {
        &self.cast_to
    }

    /// Returns a new TypeAssertion with the given `::` token
    pub fn with_assertion_op(self, assertion_op: TokenReference) -> Self {
        Self {
            assertion_op,
            ..self
        }
    }

    /// Returns a new TypeAssertion with the given TypeInfo to cast to
    pub fn with_cast_to(self, cast_to: TypeInfo) -> Self {
        Self { cast_to, ..self }
    }
}

/// A type declaration, such as `type Meters = number`
#[derive(Clone, Debug, Display, PartialEq, Node, Visit)]
#[cfg_attr(feature = "serde", derive(Deserialize, Serialize))]
#[display(
    "{}{}{}{}{}",
    type_token,
    base,
    display_option(generics),
    equal_token,
    declare_as
)]
pub struct TypeDeclaration {
    pub(crate) type_token: TokenReference,
    pub(crate) base: TokenReference,
    pub(crate) generics: Option<GenericDeclaration>,
    pub(crate) equal_token: TokenReference,
    pub(crate) declare_as: TypeInfo,
}

impl TypeDeclaration {
    /// Creates a new TypeDeclaration from the given type name and type declaration
    pub fn new(type_name: TokenReference, type_definition: TypeInfo) -> Self {
        Self {
            type_token: TokenReference::new(
                Vec::new(),
                Token::new(TokenType::Identifier {
                    identifier: "type".into(),
                }),
                vec![Token::new(TokenType::spaces(1))],
            ),
            base: type_name,
            generics: None,
            equal_token: TokenReference::symbol(" = ").unwrap(),
            declare_as: type_definition,
        }
    }

    /// The token `type`.
    pub fn type_token(&self) -> &TokenReference {
        &self.type_token
    }

    /// The name of the type, `Meters` in `type Meters = number`.
    pub fn type_name(&self) -> &TokenReference {
        &self.base
    }

    /// The generics of the type, if there are any. `<T>` in `type Foo<T> = T`.
    pub fn generics(&self) -> Option<&GenericDeclaration> {
        self.generics.as_ref()
    }

    /// The `=` token in between the type name and the definition.
    pub fn equal_token(&self) -> &TokenReference {
        &self.equal_token
    }

    /// The definition of the type, `number` in `type Meters = number`.
    pub fn type_definition(&self) -> &TypeInfo {
        &self.declare_as
    }

    /// Returns a new TypeDeclaration with the given `type` token
    pub fn with_type_token(self, type_token: TokenReference) -> Self {
        Self { type_token, ..self }
    }

    /// Returns a new TypeDeclaration with the given type name
    pub fn with_type_name(self, type_name: TokenReference) -> Self {
        Self {
            base: type_name,
            ..self
        }
    }

    /// Returns a new TypeDeclaration with the given generics of the type
    pub fn with_generics(self, generics: Option<GenericDeclaration>) -> Self {
        Self { generics, ..self }
    }

    /// Returns a new TypeDeclaration with the given generics of the type
    pub fn with_equal_token(self, equal_token: TokenReference) -> Self {
        Self {
            equal_token,
            ..self
        }
    }

    /// Returns a new TypeDeclaration with the given generics of the type
    pub fn with_type_definition(self, type_definition: TypeInfo) -> Self {
        Self {
            declare_as: type_definition,
            ..self
        }
    }
}

/// A generic declaration parameter used in [`GenericDeclaration`]. Can either be a name or a variadic pack.
#[derive(Clone, Debug, Display, PartialEq, Eq, Node, Visit)]
#[cfg_attr(feature = "serde", derive(Deserialize, Serialize))]
#[non_exhaustive]
pub enum GenericParameterInfo {
    /// A name, such as `foo`.
    #[display("{_0}")]
    Name(TokenReference),

    /// A variadic type pack: `T...`.
    #[display("{name}{ellipsis}")]
    Variadic {
        /// The name of the type that is variadic: `T`.
        name: TokenReference,
        /// The ellipsis: `...`.
        ellipsis: TokenReference,
    },
}
/// A generic declaration parameter us in [`GenericDeclaration`]. Consists of a [`GenericParameterInfo`] and an optional default type.
#[derive(Clone, Debug, Display, PartialEq, Node, Visit)]
#[cfg_attr(feature = "serde", derive(Deserialize, Serialize))]
#[display(
    "{}{}{}",
    parameter,
    display_option(self.equals()),
    display_option(self.default_type())
)]
pub struct GenericDeclarationParameter {
    pub(crate) parameter: GenericParameterInfo,
    pub(crate) default: Option<(TokenReference, TypeInfo)>,
}

impl GenericDeclarationParameter {
    /// Creates a new GenericDeclarationParameter
    pub fn new(parameter: GenericParameterInfo) -> Self {
        Self {
            parameter,
            default: None,
        }
    }

    /// The generic parameter
    pub fn parameter(&self) -> &GenericParameterInfo {
        &self.parameter
    }

    /// The equals symbol denoting a default type, if present
    pub fn equals(&self) -> Option<&TokenReference> {
        self.default.as_ref().map(|(equals, _)| equals)
    }

    /// The default type, if present
    pub fn default_type(&self) -> Option<&TypeInfo> {
        self.default.as_ref().map(|(_, default_type)| default_type)
    }

    /// Returns a new GenericDeclarationParameter with the given parameter info
    pub fn with_parameter(self, parameter: GenericParameterInfo) -> Self {
        Self { parameter, ..self }
    }

    /// Returns a new GenericDeclarationParameter with the given default type
    pub fn with_default(self, default: Option<(TokenReference, TypeInfo)>) -> Self {
        Self { default, ..self }
    }
}

/// The generics used in a [`TypeDeclaration`].
#[derive(Clone, Debug, Display, PartialEq, Node, Visit)]
#[cfg_attr(feature = "serde", derive(Deserialize, Serialize))]
#[display("{}{}{}", arrows.tokens().0, generics, arrows.tokens().1)]
pub struct GenericDeclaration {
    #[visit(contains = "generics")]
    pub(crate) arrows: ContainedSpan,
    pub(crate) generics: Punctuated<GenericDeclarationParameter>,
}

impl GenericDeclaration {
    /// Creates a new GenericDeclaration
    pub fn new() -> Self {
        Self {
            arrows: ContainedSpan::new(
                TokenReference::symbol("<").unwrap(),
                TokenReference::symbol(">").unwrap(),
            ),
            generics: Punctuated::new(),
        }
    }

    /// The arrows (`<>`) containing the types.
    pub fn arrows(&self) -> &ContainedSpan {
        &self.arrows
    }

    /// The names of the generics: `T, U` in `<T, U>`.
    pub fn generics(&self) -> &Punctuated<GenericDeclarationParameter> {
        &self.generics
    }

    /// Returns a new GenericDeclaration with the given arrows containing the types
    pub fn with_arrows(self, arrows: ContainedSpan) -> Self {
        Self { arrows, ..self }
    }

    /// Returns a new TypeDeclaration with the given names of the generics
    pub fn with_generics(self, generics: Punctuated<GenericDeclarationParameter>) -> Self {
        Self { generics, ..self }
    }
}

impl Default for GenericDeclaration {
    fn default() -> Self {
        Self::new()
    }
}

/// A type specifier, the `: number` in `local foo: number`
#[derive(Clone, Debug, Display, PartialEq, Node, Visit)]
#[cfg_attr(feature = "serde", derive(Deserialize, Serialize))]
#[display("{punctuation}{type_info}")]
pub struct TypeSpecifier {
    pub(crate) punctuation: TokenReference,
    pub(crate) type_info: TypeInfo,
}

impl TypeSpecifier {
    /// Creates a new TypeSpecifier with the given type info
    pub fn new(type_info: TypeInfo) -> Self {
        Self {
            punctuation: TokenReference::symbol(": ").unwrap(),
            type_info,
        }
    }

    /// The punctuation being used.
    /// `:` for `local foo: number`.
    pub fn punctuation(&self) -> &TokenReference {
        &self.punctuation
    }

    /// The type being specified: `number` in `local foo: number`.
    pub fn type_info(&self) -> &TypeInfo {
        &self.type_info
    }

    /// Returns a new TypeSpecifier with the given punctuation
    pub fn with_punctuation(self, punctuation: TokenReference) -> Self {
        Self {
            punctuation,
            ..self
        }
    }

    /// Returns a new TypeSpecifier with the given type being specified
    pub fn with_type_info(self, type_info: TypeInfo) -> Self {
        Self { type_info, ..self }
    }
}

/// A type argument specified in a callback type, the `count: number` in `(count: number) -> ()`
#[derive(Clone, Debug, PartialEq, Node, Visit)]
#[cfg_attr(feature = "serde", derive(Deserialize, Serialize))]
pub struct TypeArgument {
    pub(crate) name: Option<(TokenReference, TokenReference)>,
    pub(crate) type_info: TypeInfo,
}

impl TypeArgument {
    /// Creates a new TypeArgument with the given type info
    pub fn new(type_info: TypeInfo) -> Self {
        Self {
            name: None,
            type_info,
        }
    }

    /// The name of the argument split into identifier and punctuation: `count:` in `count: number`.
    pub fn name(&self) -> Option<&(TokenReference, TokenReference)> {
        self.name.as_ref()
    }

    /// The type info for the argument: `number` in `count: number`.
    pub fn type_info(&self) -> &TypeInfo {
        &self.type_info
    }

    /// Returns a new TypeArgument with the given punctuation
    pub fn with_name(self, name: Option<(TokenReference, TokenReference)>) -> Self {
        Self { name, ..self }
    }

    /// Returns a new TypeArgument with the given type info
    pub fn with_type_info(self, type_info: TypeInfo) -> Self {
        Self { type_info, ..self }
    }
}

impl fmt::Display for TypeArgument {
    fn fmt(&self, formatter: &mut fmt::Formatter) -> fmt::Result {
        if let Some((identifier, punctuation)) = self.name() {
            write!(formatter, "{}{}{}", identifier, punctuation, self.type_info)
        } else {
            write!(formatter, "{}", self.type_info)
        }
    }
}

/// An exported type declaration, such as `export type Meters = number`
#[derive(Clone, Debug, Display, PartialEq, Node, Visit)]
#[cfg_attr(feature = "serde", derive(Deserialize, Serialize))]
#[display("{export_token}{type_declaration}")]
pub struct ExportedTypeDeclaration {
    pub(crate) export_token: TokenReference,
    pub(crate) type_declaration: TypeDeclaration,
}

impl ExportedTypeDeclaration {
    /// Creates a new ExportedTypeDeclaration with the given type declaration
    pub fn new(type_declaration: TypeDeclaration) -> Self {
        Self {
            export_token: TokenReference::new(
                vec![],
                Token::new(TokenType::Identifier {
                    identifier: ShortString::new("export"),
                }),
                vec![Token::new(TokenType::spaces(1))],
            ),
            type_declaration,
        }
    }

    /// The token `export`.
    pub fn export_token(&self) -> &TokenReference {
        &self.export_token
    }

    /// The type declaration, `type Meters = number`.
    pub fn type_declaration(&self) -> &TypeDeclaration {
        &self.type_declaration
    }

    /// Returns a new ExportedTypeDeclaration with the `export` token
    pub fn with_export_token(self, export_token: TokenReference) -> Self {
        Self {
            export_token,
            ..self
        }
    }

    /// Returns a new TypeDeclaration with the given type declaration
    pub fn with_type_declaration(self, type_declaration: TypeDeclaration) -> Self {
        Self {
            type_declaration,
            ..self
        }
    }
}

#[derive(Clone, Debug, Display, PartialEq, Eq, Node, Visit)]
#[cfg_attr(feature = "serde", derive(Deserialize, Serialize))]
#[non_exhaustive]
#[allow(missing_docs)]
#[display("{_0}")]
/// Compound operators, such as X += Y or X -= Y
pub enum CompoundOp {
    PlusEqual(TokenReference),
    MinusEqual(TokenReference),
    StarEqual(TokenReference),
    SlashEqual(TokenReference),
    DoubleSlashEqual(TokenReference),
    PercentEqual(TokenReference),
    CaretEqual(TokenReference),
    TwoDotsEqual(TokenReference),
}

impl CompoundOp {
    /// The token associated with the operator
    pub fn token(&self) -> &TokenReference {
        match self {
            Self::PlusEqual(token)
            | Self::MinusEqual(token)
            | Self::StarEqual(token)
            | Self::SlashEqual(token)
            | Self::DoubleSlashEqual(token)
            | Self::PercentEqual(token)
            | Self::CaretEqual(token)
            | Self::TwoDotsEqual(token) => token,
        }
    }

    pub(crate) fn from_token(token: TokenReference) -> Self {
        if token.is_symbol(Symbol::PlusEqual) {
            Self::PlusEqual(token)
        } else if token.is_symbol(Symbol::MinusEqual) {
            Self::MinusEqual(token)
        } else if token.is_symbol(Symbol::StarEqual) {
            Self::StarEqual(token)
        } else if token.is_symbol(Symbol::SlashEqual) {
            Self::SlashEqual(token)
        } else if token.is_symbol(Symbol::DoubleSlashEqual) {
            Self::DoubleSlashEqual(token)
        } else if token.is_symbol(Symbol::PercentEqual) {
            Self::PercentEqual(token)
        } else if token.is_symbol(Symbol::CaretEqual) {
            Self::CaretEqual(token)
        } else if token.is_symbol(Symbol::TwoDotsEqual) {
            Self::TwoDotsEqual(token)
        } else {
            unreachable!("converting an unknown token into a compound operator")
        }
    }
}

/// A Compound Assignment statement, such as `x += 1` or `x -= 1`
#[derive(Clone, Debug, Display, PartialEq, Node, Visit)]
#[cfg_attr(feature = "serde", derive(Deserialize, Serialize))]
#[display("{lhs}{compound_operator}{rhs}")]
pub struct CompoundAssignment {
    pub(crate) lhs: Var,
    pub(crate) compound_operator: CompoundOp,
    pub(crate) rhs: Expression,
}

impl CompoundAssignment {
    /// Creates a new CompoundAssignment from the left and right hand side
    pub fn new(lhs: Var, compound_operator: CompoundOp, rhs: Expression) -> Self {
        Self {
            lhs,
            compound_operator,
            rhs,
        }
    }

    /// The variable assigned to, the `x` part of `x += 1`
    pub fn lhs(&self) -> &Var {
        &self.lhs
    }

    /// The operator used, the `+=` part of `x += 1`
    pub fn compound_operator(&self) -> &CompoundOp {
        &self.compound_operator
    }

    /// The value being assigned, the `1` part of `x += 1`
    pub fn rhs(&self) -> &Expression {
        &self.rhs
    }

    /// Returns a new CompoundAssignment with the given variable being assigned to
    pub fn with_lhs(self, lhs: Var) -> Self {
        Self { lhs, ..self }
    }

    /// Returns a new CompoundAssignment with the given operator used
    pub fn with_compound_operator(self, compound_operator: CompoundOp) -> Self {
        Self {
            compound_operator,
            ..self
        }
    }

    /// Returns a new CompoundAssignment with the given value being assigned
    pub fn with_rhs(self, rhs: Expression) -> Self {
        Self { rhs, ..self }
    }
}

/// An if statement
#[derive(Clone, Debug, Display, PartialEq, Node, Visit)]
#[cfg_attr(feature = "serde", derive(Deserialize, Serialize))]
#[display(
    "{}{}{}{}{}{}{}",
    if_token,
    condition,
    then_token,
    if_expression,
    display_option(else_if_expressions.as_ref().map(join_vec)),
    else_token,
    else_expression
)]
pub struct IfExpression {
    pub(crate) if_token: TokenReference,
    pub(crate) condition: Box<Expression>,
    pub(crate) then_token: TokenReference,
    pub(crate) if_expression: Box<Expression>,
    pub(crate) else_if_expressions: Option<Vec<ElseIfExpression>>,
    pub(crate) else_token: TokenReference,
    pub(crate) else_expression: Box<Expression>,
}

impl IfExpression {
    /// Creates a new If from the given condition
    pub fn new(
        condition: Expression,
        if_expression: Expression,
        else_expression: Expression,
    ) -> Self {
        Self {
            if_token: TokenReference::symbol("if ").unwrap(),
            condition: Box::new(condition),
            then_token: TokenReference::symbol(" then").unwrap(),
            if_expression: Box::new(if_expression),
            else_if_expressions: None,
            else_token: TokenReference::symbol(" else ").unwrap(),
            else_expression: Box::new(else_expression),
        }
    }

    /// The `if` token
    pub fn if_token(&self) -> &TokenReference {
        &self.if_token
    }

    /// The condition of the if expression, `condition` in `if condition then`
    pub fn condition(&self) -> &Expression {
        &self.condition
    }

    /// The `then` token
    pub fn then_token(&self) -> &TokenReference {
        &self.then_token
    }

    /// The expression evaluated if the initial if condition holds
    pub fn if_expression(&self) -> &Expression {
        &self.if_expression
    }

    /// The `else` token
    pub fn else_token(&self) -> &TokenReference {
        &self.else_token
    }

    /// If there are `elseif` conditions, returns a vector of them
    // TODO: Make this return an iterator, and remove Option part entirely?
    pub fn else_if_expressions(&self) -> Option<&Vec<ElseIfExpression>> {
        self.else_if_expressions.as_ref()
    }

    /// The else expression if all other conditions do not hold
    pub fn else_expression(&self) -> &Expression {
        &self.else_expression
    }

    /// Returns a new IfExpression with the given `if` token
    pub fn with_if_token(self, if_token: TokenReference) -> Self {
        Self { if_token, ..self }
    }

    /// Returns a new IfExpression with the given condition
    pub fn with_condition(self, condition: Expression) -> Self {
        Self {
            condition: Box::new(condition),
            ..self
        }
    }

    /// Returns a new IfExpression with the given `then` token
    pub fn with_then_token(self, then_token: TokenReference) -> Self {
        Self { then_token, ..self }
    }

    /// Returns a new IfExpression with the given if expression
    pub fn with_if_expression(self, if_expression: Expression) -> Self {
        Self {
            if_expression: Box::new(if_expression),
            ..self
        }
    }

    /// Returns a new If with the given list of `elseif` expressions
    pub fn with_else_if(self, else_if_expressions: Option<Vec<ElseIfExpression>>) -> Self {
        Self {
            else_if_expressions,
            ..self
        }
    }

    /// Returns a new IfExpression with the given `else` token
    pub fn with_else_token(self, else_token: TokenReference) -> Self {
        Self { else_token, ..self }
    }

    /// Returns a new IfExpression with the given `else` expression
    pub fn with_else(self, else_expression: Expression) -> Self {
        Self {
            else_expression: Box::new(else_expression),
            ..self
        }
    }
}

/// An elseif expression in a bigger [`IfExpression`] expression
#[derive(Clone, Debug, Display, PartialEq, Node, Visit)]
#[cfg_attr(feature = "serde", derive(Deserialize, Serialize))]
#[display("{else_if_token}{condition}{then_token}{expression}")]
pub struct ElseIfExpression {
    pub(crate) else_if_token: TokenReference,
    pub(crate) condition: Expression,
    pub(crate) then_token: TokenReference,
    pub(crate) expression: Expression,
}

impl ElseIfExpression {
    /// Creates a new ElseIf from the given condition
    pub fn new(condition: Expression, expression: Expression) -> Self {
        Self {
            else_if_token: TokenReference::symbol(" elseif ").unwrap(),
            condition,
            then_token: TokenReference::symbol(" then ").unwrap(),
            expression,
        }
    }

    /// The `elseif` token
    pub fn else_if_token(&self) -> &TokenReference {
        &self.else_if_token
    }

    /// The condition of the `elseif`, `condition` in `elseif condition then`
    pub fn condition(&self) -> &Expression {
        &self.condition
    }

    /// The `then` token
    pub fn then_token(&self) -> &TokenReference {
        &self.then_token
    }

    /// The evaluated expression of the `elseif` when condition is true
    pub fn expression(&self) -> &Expression {
        &self.expression
    }

    /// Returns a new ElseIfExpression with the given `elseif` token
    pub fn with_else_if_token(self, else_if_token: TokenReference) -> Self {
        Self {
            else_if_token,
            ..self
        }
    }

    /// Returns a new ElseIfExpression with the given condition
    pub fn with_condition(self, condition: Expression) -> Self {
        Self { condition, ..self }
    }

    /// Returns a new ElseIfExpression with the given `then` token
    pub fn with_then_token(self, then_token: TokenReference) -> Self {
        Self { then_token, ..self }
    }

    /// Returns a new ElseIfExpression with the given expression
    pub fn with_block(self, expression: Expression) -> Self {
        Self { expression, ..self }
    }
}

/// An interpolated string, such as `` `hello, {"world"}!` ``.
/// "segments", made up of [`InterpolatedStringSegment`]s, is each part of the string,
/// up until the `last_string`.
/// The number of segments is the number of expressions used.
/// For example, `` `1{2}3` `` would have one segment, with literal "1" (marked with a
/// [`TokenType`](crate::tokenizer::TokenType) of `InterpolatedString { token: "1", kind: InterpolatedStringKind::Begin }`),
/// and the expression `2`.
/// The `last_string` would be the literal 3, with a backtick afterwards.
#[derive(Clone, Debug, Display, PartialEq, Node, Visit)]
#[cfg_attr(feature = "serde", derive(Deserialize, Serialize))]
#[display("{}{}", join_vec(segments), last_string)]
pub struct InterpolatedString {
    pub(crate) segments: Vec<InterpolatedStringSegment>,
    pub(crate) last_string: TokenReference,
}

impl InterpolatedString {
    /// Creates a new InterpolatedString from the given segments and last string
    pub fn new(segments: Vec<InterpolatedStringSegment>, last_string: TokenReference) -> Self {
        Self {
            segments,
            last_string,
        }
    }

    /// The segments of the interpolated string
    pub fn segments(&self) -> impl Iterator<Item = &InterpolatedStringSegment> {
        self.segments.iter()
    }

    /// The last string of the interpolated string
    pub fn last_string(&self) -> &TokenReference {
        &self.last_string
    }

    /// Returns just the expressions
    pub fn expressions(&self) -> impl Iterator<Item = &Expression> {
        ExpressionsIterator {
            segments: &self.segments,
            index: 0,
        }
    }

    /// Returns a new InterpolatedString with the given segments
    pub fn with_segments(self, segments: Vec<InterpolatedStringSegment>) -> Self {
        Self { segments, ..self }
    }

    /// Returns a new InterpolatedString with the given last string
    pub fn with_last_string(self, last_string: TokenReference) -> Self {
        Self {
            last_string,
            ..self
        }
    }
}

/// Segments of an interpolated string, as seen in [`InterpolatedString`].
/// Read the documentation for [`InterpolatedString`] for more information.
#[derive(Clone, Debug, Display, PartialEq, Node)]
#[cfg_attr(feature = "serde", derive(Deserialize, Serialize))]
#[display("{literal}{expression}")]
pub struct InterpolatedStringSegment {
    /// The literal part of the segment. Guaranteed to be of TokenType::InterpolatedString
    pub literal: TokenReference,

    /// The expression being formatted
    pub expression: Expression,
}

impl Visit for InterpolatedStringSegment {
    fn visit<V: crate::visitors::Visitor>(&self, visitor: &mut V) {
        self.literal.visit(visitor);
        self.expression.visit(visitor);
    }
}

impl VisitMut for InterpolatedStringSegment {
    fn visit_mut<V: crate::visitors::VisitorMut>(self, visitor: &mut V) -> Self {
        Self {
            literal: self.literal.visit_mut(visitor),
            expression: self.expression.visit_mut(visitor),
        }
    }
}

struct ExpressionsIterator<'a> {
    segments: &'a [InterpolatedStringSegment],
    index: usize,
}

impl<'a> Iterator for ExpressionsIterator<'a> {
    type Item = &'a Expression;

    fn next(&mut self) -> Option<Self::Item> {
        if self.index >= self.segments.len() {
            return None;
        }

        let segment = &self.segments[self.index];
        self.index += 1;

        Some(&segment.expression)
    }
}<|MERGE_RESOLUTION|>--- conflicted
+++ resolved
@@ -15,7 +15,6 @@
 #[non_exhaustive]
 pub enum TypeInfo {
     /// A shorthand type annotating the structure of an array: { number }
-<<<<<<< HEAD
     #[display(
         fmt = "{}{}{}{}",
         "braces.tokens().0",
@@ -23,9 +22,6 @@
         "type_info",
         "braces.tokens().1"
     )]
-=======
-    #[display("{}{}{}", braces.tokens().0, type_info, braces.tokens().1)]
->>>>>>> 81a9fc31
     Array {
         /// The braces (`{}`) containing the type info.
         braces: ContainedSpan,
@@ -278,11 +274,7 @@
 /// The `foo: number` in `{ foo: number }`.
 #[derive(Clone, Debug, Display, PartialEq, Node, Visit)]
 #[cfg_attr(feature = "serde", derive(Deserialize, Serialize))]
-<<<<<<< HEAD
 #[display(fmt = "{}{key}{colon}{value}", "display_option(access)")]
-=======
-#[display("{key}{colon}{value}")]
->>>>>>> 81a9fc31
 pub struct TypeField {
     pub(crate) access: Option<TokenReference>,
     pub(crate) key: TypeFieldKey,

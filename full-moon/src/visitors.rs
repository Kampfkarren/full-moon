use crate::{
    ast::{span::ContainedSpan, *},
    private::Sealed,
    tokenizer::{Token, TokenReference},
};

#[cfg(any(feature = "lua52", feature = "luajit"))]
use crate::ast::lua52::*;
#[cfg(feature = "lua54")]
use crate::ast::lua54::*;
#[cfg(feature = "luau")]
use crate::ast::luau::*;

macro_rules! create_visitor {
    (ast: {
        $($visit_name:ident => $ast_type:ident,)+

        $(#[$meta:meta] {
            $($meta_visit_name:ident => $meta_ast_type:ident,)+
        })+
    }, token: {
        $($visit_token:ident,)+

        $(#[$token_meta:meta] {
            $($meta_visit_token:ident,)+
        })+
    }) => {
        /// A trait that implements functions to listen for specific nodes/tokens.
        /// Unlike [`VisitorMut`], nodes/tokens passed are immutable.
        ///
        /// ```rust
        /// # use full_moon::ast;
        /// # use full_moon::visitors::*;
        /// # fn main() -> Result<(), Vec<full_moon::Error>> {
        /// // A visitor that logs every local assignment made
        /// #[derive(Default)]
        /// struct LocalVariableVisitor {
        ///     names: Vec<String>,
        /// }
        ///
        /// impl Visitor for LocalVariableVisitor {
        ///     fn visit_local_assignment(&mut self, local_assignment: &ast::LocalAssignment) {
        ///         self.names.extend(&mut local_assignment.names().iter().map(|name| name.token().to_string()));
        ///     }
        /// }
        ///
        /// let mut visitor = LocalVariableVisitor::default();
        /// visitor.visit_ast(&full_moon::parse("local x = 1; local y, z = 2, 3")?);
        /// assert_eq!(visitor.names, vec!["x", "y", "z"]);
        /// # Ok(())
        /// # }
        /// ```
        pub trait Visitor {
            /// Visit the nodes of an [`Ast`](crate::ast::Ast)
            fn visit_ast(&mut self, ast: &Ast) where Self: Sized {
                ast.nodes().visit(self);
                ast.eof().visit(self);
            }

            paste::item! {
                $(
                    #[allow(missing_docs)]
                    fn $visit_name(&mut self, _node: &$ast_type) { }
                    #[allow(missing_docs)]
                    fn [<$visit_name _end>](&mut self, _node: &$ast_type) { }
                )+

                $(
                    $(
                        #[$meta]
                        #[allow(missing_docs)]
                        fn $meta_visit_name(&mut self, _node: &$meta_ast_type) { }
                        #[$meta]
                        #[allow(missing_docs)]
                        fn [<$meta_visit_name _end>](&mut self, _node: &$meta_ast_type) { }
                    )+
                )+
            }

            $(
                #[allow(missing_docs)]
                fn $visit_token(&mut self, _token: &Token) { }
            )+

            $(
                $(
                    #[$token_meta]
                    #[allow(missing_docs)]
                    fn $meta_visit_token(&mut self, _token: &Token) { }
                )+
            )+
        }

        /// A trait that implements functions to listen for specific nodes/tokens.
        /// Unlike [`Visitor`], nodes/tokens passed are mutable.
        pub trait VisitorMut {
            /// Visit the nodes of an [`Ast`](crate::ast::Ast)
            fn visit_ast(&mut self, ast: Ast) -> Ast where Self: Sized {
                // TODO: Visit tokens?
                let eof = ast.eof().to_owned();
                let nodes = ast.nodes.visit_mut(self);

                Ast {
                    nodes,
                    // Everything gets cloned with this visitor, so there's no original tokens
                    eof: self.visit_eof(eof),
                }
            }

            paste::item! {
                $(
                    #[allow(missing_docs)]
                    fn $visit_name(&mut self, node: $ast_type) -> $ast_type {
                        node
                    }

                    #[allow(missing_docs)]
                    fn [<$visit_name _end>](&mut self, node: $ast_type) -> $ast_type {
                        node
                    }
                )+

                $(
                    #[$meta]
                    $(
                        #[$meta]
                        #[allow(missing_docs)]
                        fn $meta_visit_name(&mut self, node: $meta_ast_type) -> $meta_ast_type {
                            node
                        }

                        #[$meta]
                        #[allow(missing_docs)]
                        fn [<$meta_visit_name _end>](&mut self, node: $meta_ast_type) -> $meta_ast_type {
                            node
                        }
                    )+
                )+
            }

            $(
                #[allow(missing_docs)]
                fn $visit_token(&mut self, token: Token) -> Token {
                    token
                }
            )+

            $(
                #[$token_meta]
                $(
                    #[$token_meta]
                    #[allow(missing_docs)]
                    fn $meta_visit_token(&mut self, token: Token) -> Token {
                        token
                    }
                )+
            )+
        }
    };
}

#[doc(hidden)]
pub trait Visit: Sealed {
    fn visit<V: Visitor>(&self, visitor: &mut V);
}

#[doc(hidden)]
pub trait VisitMut: Sealed
where
    Self: Sized,
{
    fn visit_mut<V: VisitorMut>(self, visitor: &mut V) -> Self;
}

impl<T: Visit> Visit for &T {
    fn visit<V: Visitor>(&self, visitor: &mut V) {
        (**self).visit(visitor);
    }
}

impl<T: Visit> Visit for &mut T {
    fn visit<V: Visitor>(&self, visitor: &mut V) {
        (**self).visit(visitor);
    }
}

impl<T: Visit> Visit for Vec<T> {
    fn visit<V: Visitor>(&self, visitor: &mut V) {
        for item in self {
            item.visit(visitor);
        }
    }
}

impl<T: VisitMut> VisitMut for Vec<T> {
    fn visit_mut<V: VisitorMut>(self, visitor: &mut V) -> Self {
        self.into_iter()
            .map(|item| item.visit_mut(visitor))
            .collect()
    }
}

impl<T: Visit> Visit for Option<T> {
    fn visit<V: Visitor>(&self, visitor: &mut V) {
        if let Some(item) = self {
            item.visit(visitor);
        }
    }
}

impl<T: VisitMut> VisitMut for Option<T> {
    fn visit_mut<V: VisitorMut>(self, visitor: &mut V) -> Self {
        self.map(|item| item.visit_mut(visitor))
    }
}

impl<A: Visit, B: Visit> Visit for (A, B) {
    fn visit<V: Visitor>(&self, visitor: &mut V) {
        self.0.visit(visitor);
        self.1.visit(visitor);
    }
}

impl<A: VisitMut, B: VisitMut> VisitMut for (A, B) {
    fn visit_mut<V: VisitorMut>(self, visitor: &mut V) -> Self {
        (self.0.visit_mut(visitor), self.1.visit_mut(visitor))
    }
}

impl<T: Visit> Visit for Box<T> {
    fn visit<V: Visitor>(&self, visitor: &mut V) {
        (**self).visit(visitor);
    }
}

impl<T: VisitMut> VisitMut for Box<T> {
    fn visit_mut<V: VisitorMut>(self, visitor: &mut V) -> Self {
        Box::new((*self).visit_mut(visitor))
    }
}

create_visitor!(ast: {
    visit_anonymous_call => FunctionArgs,
    visit_anonymous_function => AnonymousFunction,
    visit_assignment => Assignment,
    visit_block => Block,
    visit_call => Call,
    visit_contained_span => ContainedSpan,
    visit_do => Do,
    visit_else_if => ElseIf,
    visit_eof => TokenReference,
    visit_expression => Expression,
    visit_field => Field,
    visit_function_args => FunctionArgs,
    visit_function_body => FunctionBody,
    visit_function_call => FunctionCall,
    visit_function_declaration => FunctionDeclaration,
    visit_function_name => FunctionName,
    visit_generic_for => GenericFor,
    visit_if => If,
    visit_index => Index,
    visit_local_assignment => LocalAssignment,
    visit_local_function => LocalFunction,
    visit_last_stmt => LastStmt,
    visit_method_call => MethodCall,
    visit_numeric_for => NumericFor,
    visit_parameter => Parameter,
    visit_prefix => Prefix,
    visit_return => Return,
    visit_repeat => Repeat,
    visit_stmt => Stmt,
    visit_suffix => Suffix,
    visit_table_constructor => TableConstructor,
    visit_token_reference => TokenReference,
    visit_un_op => UnOp,
    visit_var => Var,
    visit_var_expression => VarExpression,
    visit_while => While,

    // Types
    #[cfg(feature = "luau")] {
<<<<<<< HEAD
        visit_luau_attribute => LuauAttribute,
        visit_compound_assignment => CompoundAssignment,
        visit_compound_op => CompoundOp,
=======
>>>>>>> 87d68b2b
        visit_else_if_expression => ElseIfExpression,
        visit_exported_type_declaration => ExportedTypeDeclaration,
        visit_exported_type_function => ExportedTypeFunction,
        visit_generic_declaration => GenericDeclaration,
        visit_generic_declaration_parameter => GenericDeclarationParameter,
        visit_generic_parameter_info => GenericParameterInfo,
        visit_if_expression => IfExpression,
        visit_indexed_type_info => IndexedTypeInfo,
        visit_interpolated_string => InterpolatedString,
        visit_type_argument => TypeArgument,
        visit_type_assertion => TypeAssertion,
        visit_type_declaration => TypeDeclaration,
        visit_type_field => TypeField,
        visit_type_field_key => TypeFieldKey,
        visit_type_function => TypeFunction,
        visit_type_info => TypeInfo,
        visit_type_intersection => TypeIntersection,
        visit_type_specifier => TypeSpecifier,
        visit_type_union => TypeUnion,
    }

    // Lua 5.2
    #[cfg(any(feature = "lua52", feature = "luajit"))] {
        visit_goto => Goto,
        visit_label => Label,
    }

    #[cfg(feature = "lua54")] {
        visit_attribute => Attribute,
    }

    #[cfg(any(feature = "cfxlua", feature = "luau"))] {
        visit_compound_assignment => CompoundAssignment,
        visit_compound_op => CompoundOp,
    }
}, token: {
    visit_identifier,
    visit_multi_line_comment,
    visit_number,
    visit_single_line_comment,
    visit_string_literal,
    visit_symbol,
    visit_token,
    visit_whitespace,

    #[cfg(feature = "luau")] {
        visit_interpolated_string_segment,
    }

    #[cfg(feature = "cfxlua")] {
        visit_c_style_comment,
    }
});<|MERGE_RESOLUTION|>--- conflicted
+++ resolved
@@ -279,12 +279,7 @@
 
     // Types
     #[cfg(feature = "luau")] {
-<<<<<<< HEAD
         visit_luau_attribute => LuauAttribute,
-        visit_compound_assignment => CompoundAssignment,
-        visit_compound_op => CompoundOp,
-=======
->>>>>>> 87d68b2b
         visit_else_if_expression => ElseIfExpression,
         visit_exported_type_declaration => ExportedTypeDeclaration,
         visit_exported_type_function => ExportedTypeFunction,

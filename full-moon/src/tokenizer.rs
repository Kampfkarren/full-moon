use crate::visitors::{Visit, VisitMut, Visitor, VisitorMut};

use full_moon_derive::{symbols, Owned};
use nom::{
    branch::alt,
    bytes::complete::{tag, tag_no_case, take_till, take_while, take_while1},
    character::complete::{anychar, digit1, line_ending, space1},
    combinator::{opt, recognize},
    multi::many_till,
    sequence::{delimited, pair, preceded, tuple},
    IResult,
};
#[cfg(feature = "serde")]
use serde::{Deserialize, Serialize};
use std::{borrow::Cow, cmp::Ordering, fmt, str::FromStr};

symbols!(
    And => "and",
    Break => "break",
    Do => "do",
    ElseIf => "elseif",
    Else => "else",
    End => "end",
    False => "false",
    For => "for",
    Function => "function",
    If => "if",
    In => "in",
    Local => "local",
    Nil => "nil",
    Not => "not",
    Or => "or",
    Repeat => "repeat",
    Return => "return",
    Then => "then",
    True => "true",
    Until => "until",
    While => "while",

    // TODO: This only is valid in Roblox
<<<<<<< HEAD
    Ampersand => "&",
=======
    PlusEqual => "+=",
    MinusEqual => "-=",
    StarEqual => "*=",
    SlashEqual => "/=",
    PercentEqual => "%=",
    CaretEqual => "^=",
    TwoDotsEqual => "..=",
>>>>>>> 91601d08
    // TODO: This only is valid in Roblox
    ThinArrow => "->",
    Caret => "^",
    Colon => ":",
    Comma => ",",
    Ellipse => "...",
    TwoDots => "..",
    Dot => ".",
    TwoEqual => "==",
    Equal => "=",
    GreaterThanEqual => ">=",
    GreaterThan => ">",
    Hash => "#",
    LeftBrace => "{",
    LeftBracket => "[",
    LeftParen => "(",
    LessThanEqual => "<=",
    LessThan => "<",
    Minus => "-",
    Percent => "%",
    // TODO: This only is valid in Roblox
    Pipe => "|",
    Plus => "+",
    // TODO: This only is valid in Roblox
    QuestionMark => "?",
    RightBrace => "}",
    RightBracket => "]",
    RightParen => ")",
    Semicolon => ";",
    Slash => "/",
    Star => "*",
    TildeEqual => "~=",
);

/// The possible errors that can happen while tokenizing.
#[derive(Clone, Debug, PartialEq)]
#[cfg_attr(feature = "serde", derive(Deserialize, Serialize))]
pub enum TokenizerErrorType {
    /// An unclosed multi-line comment was found
    UnclosedComment,
    /// An unclosed string was found
    UnclosedString,
    /// An unexpected token was found
    UnexpectedToken(char),
    /// Symbol passed is not valid
    /// Returned from [`TokenReference::symbol`](struct.TokenReference.html#method.symbol)
    InvalidSymbol(String),
}

/// The type of tokens in parsed code
#[derive(Clone, Debug, Eq, PartialEq)]
#[cfg_attr(feature = "serde", derive(Deserialize, Serialize))]
#[cfg_attr(feature = "serde", serde(tag = "type"))]
pub enum TokenType<'a> {
    /// End of file, should always be the very last token
    Eof,

    /// An identifier, such as `foo`
    Identifier {
        #[cfg_attr(feature = "serde", serde(borrow))]
        /// The identifier itself
        identifier: Cow<'a, str>,
    },

    /// A multi line comment in the format of --[[ comment ]]
    MultiLineComment {
        /// Number of equals signs, if any, for the multi line comment
        /// For example, `--[=[` would have a `blocks` value of `1`
        blocks: usize,
        #[cfg_attr(feature = "serde", serde(borrow))]
        /// The comment itself, ignoring opening and closing tags
        comment: Cow<'a, str>,
    },

    /// A literal number, such as `3.3`
    Number {
        #[cfg_attr(feature = "serde", serde(borrow))]
        /// The text representing the number, includes details such as `0x`
        text: Cow<'a, str>,
    },

    /// A single line comment, such as `-- comment`
    SingleLineComment {
        #[cfg_attr(feature = "serde", serde(borrow))]
        /// The comment, ignoring initial `--`
        comment: Cow<'a, str>,
    },

    /// A literal string, such as "Hello, world"
    StringLiteral {
        #[cfg_attr(feature = "serde", serde(borrow))]
        /// The literal itself, ignoring quotation marks
        literal: Cow<'a, str>,
        #[cfg_attr(feature = "serde", serde(skip_serializing_if = "Option::is_none"))]
        /// Number of equals signs used for a multi line string, if it is one
        /// For example, `[=[string]=]` would have a `multi_line` value of Some(1)
        /// [[string]] would have a `multi_line` value of Some(0)
        /// A string such as `"string"` would have a `multi_line` value of None
        multi_line: Option<usize>,
        /// The type of quotation mark used to make the string
        quote_type: StringLiteralQuoteType,
    },

    /// A [`Symbol`](enum.Symbol.html), such as `local` or `+`
    Symbol {
        /// The symbol itself
        symbol: Symbol,
    },

    /// Whitespace, such as tabs or new lines
    Whitespace {
        #[cfg_attr(feature = "serde", serde(borrow))]
        /// Characters consisting of the whitespace
        characters: Cow<'a, str>,
    },
}

impl<'a> TokenType<'a> {
    /// Returns whether a token can be practically ignored in most cases
    /// Comments and whitespace will return `true`, everything else will return `false`
    /// Deprecated in favor of [`TokenType::is_trivia`], a name consistent with `leading_trivia` and `trailing_trivia`.
    #[deprecated(since = "0.5.0", note = "Please use is_trivia instead")]
    pub fn ignore(&self) -> bool {
        self.is_trivia()
    }

    /// Returns whether a token can be practically ignored in most cases
    /// Comments and whitespace will return `true`, everything else will return `false`
    pub fn is_trivia(&self) -> bool {
        match self {
            TokenType::SingleLineComment { .. }
            | TokenType::MultiLineComment { .. }
            | TokenType::Whitespace { .. } => true,
            _ => false,
        }
    }

    /// Returns the [`TokenKind`](enum.TokenKind.html) of the token type.
    ///
    /// ```rust
    /// use std::borrow::Cow;
    /// use full_moon::tokenizer::{TokenKind, TokenType};
    ///
    /// assert_eq!(
    ///     TokenType::Identifier {
    ///         identifier: Cow::from("hello")
    ///     }.kind(),
    ///     TokenKind::Identifier,
    /// );
    /// ```
    pub fn kind(&self) -> TokenKind {
        match self {
            TokenType::Eof => TokenKind::Eof,
            TokenType::Identifier { .. } => TokenKind::Identifier,
            TokenType::MultiLineComment { .. } => TokenKind::MultiLineComment,
            TokenType::Number { .. } => TokenKind::Number,
            TokenType::SingleLineComment { .. } => TokenKind::SingleLineComment,
            TokenType::StringLiteral { .. } => TokenKind::StringLiteral,
            TokenType::Symbol { .. } => TokenKind::Symbol,
            TokenType::Whitespace { .. } => TokenKind::Whitespace,
        }
    }

    /// Returns a whitespace `TokenType` consisting of spaces
    pub fn spaces(spaces: usize) -> Self {
        TokenType::Whitespace {
            characters: Cow::from(" ".repeat(spaces)),
        }
    }

    /// Returns a whitespace `TokenType` consisting of tabs
    pub fn tabs(tabs: usize) -> Self {
        TokenType::Whitespace {
            characters: Cow::from("\t".repeat(tabs)),
        }
    }
}

/// The kind of token. Contains no additional data.
#[derive(Clone, Copy, Debug, Eq, PartialEq)]
pub enum TokenKind {
    /// End of file, should always be the very last token
    Eof,
    /// An identifier, such as `foo`
    Identifier,
    /// A multi line comment in the format of --[[ comment ]]
    MultiLineComment,
    /// A literal number, such as `3.3`
    Number,
    /// A single line comment, such as `-- comment`
    SingleLineComment,
    /// A literal string, such as "Hello, world"
    StringLiteral,
    /// A [`Symbol`](enum.Symbol.html), such as `local` or `+`
    Symbol,
    /// Whitespace, such as tabs or new lines
    Whitespace,
}

/// A token such consisting of its [`Position`](struct.Position.html) and a [`TokenType`](enum.TokenType.html)
#[derive(Clone, Debug)]
#[cfg_attr(feature = "serde", derive(Deserialize, Serialize))]
pub struct Token<'a> {
    pub(crate) start_position: Position,
    pub(crate) end_position: Position,
    #[cfg_attr(feature = "serde", serde(borrow))]
    pub(crate) token_type: TokenType<'a>,
}

impl<'a> Token<'a> {
    /// Creates a token with a zero position
    pub fn new(token_type: TokenType<'a>) -> Token<'a> {
        Token {
            start_position: Position::default(),
            end_position: Position::default(),
            token_type,
        }
    }

    /// The position a token begins at
    pub fn start_position(&self) -> Position {
        self.start_position
    }

    /// The position a token ends at
    pub fn end_position(&self) -> Position {
        self.end_position
    }

    /// The [type](enum.TokenType.html) of token as well as the data needed to represent it
    /// If you don't need any other information, use [`token_kind`](#method.token_kind) instead.
    pub fn token_type(&self) -> &TokenType<'a> {
        &self.token_type
    }

    /// The [kind](enum.TokenKind.html) of token with no additional data.
    /// If you need any information such as idenitfier names, use [`token_type`](#method.token_type) instead.
    pub fn token_kind(&self) -> TokenKind {
        self.token_type().kind()
    }
}

impl<'a> fmt::Display for Token<'a> {
    fn fmt(&self, formatter: &mut fmt::Formatter) -> fmt::Result {
        use self::TokenType::*;

        match &*self.token_type() {
            Eof => "".to_string(),
            Number { text } => text.to_string(),
            Identifier { identifier } => identifier.to_string(),
            MultiLineComment { blocks, comment } => {
                format!("--[{0}[{1}]{0}]", "=".repeat(*blocks), comment)
            }
            SingleLineComment { comment } => format!("--{}", comment),
            StringLiteral {
                literal,
                multi_line,
                quote_type,
            } => {
                if let Some(blocks) = multi_line {
                    format!("[{0}[{1}]{0}]", "=".repeat(*blocks), literal.to_string())
                } else {
                    format!("{0}{1}{0}", quote_type.to_string(), literal.to_string())
                }
            }
            Symbol { symbol } => symbol.to_string(),
            Whitespace { characters } => characters.to_string(),
        }
        .fmt(formatter)
    }
}

impl<'a> PartialEq<Self> for Token<'a> {
    fn eq(&self, rhs: &Self) -> bool {
        self.start_position() == rhs.start_position()
            && self.end_position() == rhs.end_position()
            && self.token_type == rhs.token_type
    }
}

impl<'a> Eq for Token<'a> {}

impl<'a> Ord for Token<'a> {
    fn cmp(&self, other: &Self) -> Ordering {
        self.start_position().cmp(&other.start_position())
    }
}

impl<'a> PartialOrd for Token<'a> {
    fn partial_cmp(&self, other: &Self) -> Option<Ordering> {
        Some(self.cmp(other))
    }
}

impl<'ast> Visit<'ast> for Token<'ast> {
    fn visit<V: Visitor<'ast>>(&self, visitor: &mut V) {
        visitor.visit_token(self);

        match self.token_kind() {
            TokenKind::Eof => {}
            TokenKind::Identifier => visitor.visit_identifier(self),
            TokenKind::MultiLineComment => visitor.visit_multi_line_comment(self),
            TokenKind::Number => visitor.visit_number(self),
            TokenKind::SingleLineComment => visitor.visit_single_line_comment(self),
            TokenKind::StringLiteral => visitor.visit_string_literal(self),
            TokenKind::Symbol => visitor.visit_symbol(self),
            TokenKind::Whitespace => visitor.visit_whitespace(self),
        }
    }
}

impl<'ast> VisitMut<'ast> for Token<'ast> {
    fn visit_mut<V: VisitorMut<'ast>>(self, visitor: &mut V) -> Self {
        let token = visitor.visit_token(self);

        match token.token_kind() {
            TokenKind::Eof => token,
            TokenKind::Identifier => visitor.visit_identifier(token),
            TokenKind::MultiLineComment => visitor.visit_multi_line_comment(token),
            TokenKind::Number => visitor.visit_number(token),
            TokenKind::SingleLineComment => visitor.visit_single_line_comment(token),
            TokenKind::StringLiteral => visitor.visit_string_literal(token),
            TokenKind::Symbol => visitor.visit_symbol(token),
            TokenKind::Whitespace => visitor.visit_whitespace(token),
        }
    }
}

/// A reference to a token used by Ast's.
/// Dereferences to a [`Token`](struct.Token.html)
#[derive(Clone, Debug, Owned)]
#[cfg_attr(feature = "serde", derive(Deserialize, Serialize))]
pub struct TokenReference<'a> {
    #[cfg_attr(feature = "serde", serde(borrow))]
    pub(crate) leading_trivia: Vec<Token<'a>>,
    #[cfg_attr(feature = "serde", serde(borrow))]
    pub(crate) token: Token<'a>,
    #[cfg_attr(feature = "serde", serde(borrow))]
    pub(crate) trailing_trivia: Vec<Token<'a>>,
}

impl<'a> TokenReference<'a> {
    /// Creates a TokenReference from leading/trailing trivia as well as the leading token
    pub fn new(
        leading_trivia: Vec<Token<'a>>,
        token: Token<'a>,
        trailing_trivia: Vec<Token<'a>>,
    ) -> Self {
        Self {
            leading_trivia,
            token,
            trailing_trivia,
        }
    }

    /// Returns a symbol with the leading and trailing whitespace
    /// Only whitespace is supported
    /// ```rust
    /// # use full_moon::tokenizer::{Symbol, TokenReference, TokenType, TokenizerErrorType};
    /// # fn main() -> Result<(), Box<TokenizerErrorType>> {
    /// let symbol = TokenReference::symbol("\nreturn ")?;
    /// assert_eq!(symbol.leading_trivia().next().unwrap().to_string(), "\n");
    /// assert_eq!(symbol.token().token_type(), &TokenType::Symbol {
    ///     symbol: Symbol::Return,
    /// });
    /// assert_eq!(symbol.trailing_trivia().next().unwrap().to_string(), " ");
    /// assert!(TokenReference::symbol("isnt whitespace").is_err());
    /// assert!(TokenReference::symbol(" notasymbol ").is_err());
    /// # Ok(())
    /// # }
    /// ```
    pub fn symbol(text: &str) -> Result<Self, TokenizerErrorType> {
        let mut chars = text.chars().peekable();

        let mut leading_trivia = String::new();
        while let Some(character) = chars.peek() {
            if character.is_ascii_whitespace() {
                leading_trivia.push(chars.next().unwrap());
            } else {
                break;
            }
        }

        let mut symbol_text = String::new();
        while let Some(character) = chars.peek() {
            if !character.is_ascii_whitespace() {
                symbol_text.push(chars.next().unwrap());
            } else {
                break;
            }
        }

        let symbol = Symbol::from_str(&symbol_text)
            .map_err(|_| TokenizerErrorType::InvalidSymbol(symbol_text))?;

        let mut trailing_trivia = String::new();
        while let Some(character) = chars.peek() {
            if character.is_ascii_whitespace() {
                trailing_trivia.push(chars.next().unwrap());
            } else {
                return Err(TokenizerErrorType::UnexpectedToken(*character));
            }
        }

        Ok(Self {
            leading_trivia: vec![Token::new(TokenType::Whitespace {
                characters: Cow::Owned(leading_trivia),
            })],
            token: Token::new(TokenType::Symbol { symbol }),
            trailing_trivia: vec![Token::new(TokenType::Whitespace {
                characters: Cow::Owned(trailing_trivia),
            })],
        })
    }

    /// Returns the inner [`Token`](struct.Token.html)
    pub fn token(&self) -> &Token<'a> {
        &self.token
    }

    /// Returns the leading trivia
    pub fn leading_trivia(&self) -> impl Iterator<Item = &Token<'a>> {
        self.leading_trivia.iter()
    }

    /// Returns the trailing trivia
    pub fn trailing_trivia(&self) -> impl Iterator<Item = &Token<'a>> {
        self.trailing_trivia.iter()
    }

    /// Creates a clone of the current TokenReference with the new inner token, preserving trivia.
    pub fn with_token(&self, token: Token<'a>) -> Self {
        Self {
            token,
            leading_trivia: self.leading_trivia.clone(),
            trailing_trivia: self.trailing_trivia.clone(),
        }
    }
}

impl<'a> std::borrow::Borrow<Token<'a>> for &TokenReference<'a> {
    fn borrow(&self) -> &Token<'a> {
        &**self
    }
}

impl<'a> std::ops::Deref for TokenReference<'a> {
    type Target = Token<'a>;

    fn deref(&self) -> &Self::Target {
        &self.token
    }
}

impl<'a> fmt::Display for TokenReference<'a> {
    fn fmt(&self, formatter: &mut fmt::Formatter) -> fmt::Result {
        for trivia in &self.leading_trivia {
            formatter.write_str(&trivia.to_string())?;
        }

        formatter.write_str(&self.token.to_string())?;

        for trivia in &self.trailing_trivia {
            formatter.write_str(&trivia.to_string())?;
        }

        Ok(())
    }
}

impl<'a> PartialEq<Self> for TokenReference<'a> {
    fn eq(&self, other: &Self) -> bool {
        (**self).eq(other)
    }
}

impl<'a> Eq for TokenReference<'a> {}

impl<'a> Ord for TokenReference<'a> {
    fn cmp(&self, other: &Self) -> Ordering {
        (**self).cmp(&**other)
    }
}

impl<'a> PartialOrd for TokenReference<'a> {
    fn partial_cmp(&self, other: &Self) -> Option<Ordering> {
        Some(self.cmp(other))
    }
}

impl<'ast> Visit<'ast> for TokenReference<'ast> {
    fn visit<V: Visitor<'ast>>(&self, visitor: &mut V) {
        visitor.visit_token(self);

        if matches!(self.token().token_kind(), TokenKind::Eof) {
            visitor.visit_eof(self);
        }

        self.leading_trivia.visit(visitor);
        self.token.visit(visitor);
        self.trailing_trivia.visit(visitor);
    }
}

impl<'ast> VisitMut<'ast> for TokenReference<'ast> {
    fn visit_mut<V: VisitorMut<'ast>>(self, visitor: &mut V) -> Self {
        let mut token_reference = visitor.visit_token_reference(self);

        if matches!(token_reference.token().token_kind(), TokenKind::Eof) {
            token_reference = visitor.visit_eof(token_reference);
        }

        token_reference.leading_trivia = token_reference.leading_trivia.visit_mut(visitor);
        token_reference.token = token_reference.token.visit_mut(visitor);
        token_reference.trailing_trivia = token_reference.trailing_trivia.visit_mut(visitor);
        token_reference
    }
}

/// Used to represent exact positions of tokens in code
#[derive(Clone, Copy, Debug, Default, PartialEq, Eq)]
#[cfg_attr(feature = "serde", derive(Deserialize, Serialize))]
pub struct Position {
    pub(crate) bytes: usize,
    pub(crate) character: usize,
    pub(crate) line: usize,
}

impl Position {
    /// How many bytes, ignoring lines, it would take to find this position
    pub fn bytes(self) -> usize {
        self.bytes
    }

    /// Index of the character on the line for this position
    pub fn character(self) -> usize {
        self.character
    }

    /// Line the position lies on
    pub fn line(self) -> usize {
        self.line
    }
}

impl Ord for Position {
    fn cmp(&self, other: &Self) -> Ordering {
        self.bytes.cmp(&other.bytes)
    }
}

impl PartialOrd for Position {
    fn partial_cmp(&self, other: &Self) -> Option<Ordering> {
        Some(self.cmp(other))
    }
}

#[derive(Clone, Debug, PartialEq)]
struct TokenAdvancement<'a> {
    pub advance: usize,
    pub token_type: TokenType<'a>,
}

/// The types of quotes used in a Lua string
#[derive(Clone, Copy, Debug, Eq, PartialEq)]
#[cfg_attr(feature = "serde", derive(Deserialize, Serialize))]
pub enum StringLiteralQuoteType {
    /// Strings formatted \[\[with brackets\]\]
    Brackets,
    /// Strings formatted "with double quotes"
    Double,
    /// Strings formatted 'with single quotes'
    Single,
}

impl<'a> fmt::Display for StringLiteralQuoteType {
    fn fmt(&self, formatter: &mut fmt::Formatter) -> fmt::Result {
        match *self {
            StringLiteralQuoteType::Brackets => unreachable!(),
            StringLiteralQuoteType::Double => "\"",
            StringLiteralQuoteType::Single => "'",
        }
        .fmt(formatter)
    }
}

type Advancement<'a> = Result<Option<TokenAdvancement<'a>>, TokenizerErrorType>;

#[inline]
fn parse_single_line_comment(code: &str) -> IResult<&str, &str> {
    preceded(tag("--"), take_till(|x: char| x == '\r' || x == '\n'))(code)
}

#[inline]
fn parse_multi_line_comment_start(code: &str) -> IResult<&str, &str> {
    delimited(tag("--["), take_while(|x: char| x == '='), tag("["))(code)
}

#[inline]
fn parse_multi_line_comment_body<'a>(
    code: &'a str,
    block_count: &'a str,
) -> IResult<&'a str, &'a str> {
    recognize(many_till(
        anychar,
        recognize(tuple((tag("]"), tag(block_count), tag("]")))),
    ))(code)
}

fn advance_comment(code: &str) -> Advancement {
    if let Ok((code, block_count)) = parse_multi_line_comment_start(code) {
        return match parse_multi_line_comment_body(code, block_count) {
            Ok((_, comment)) => {
                let blocks = block_count.len();
                // Get the comment without the ending "]]"
                let comment = &comment[..(comment.len() - "]]".len() - blocks)];
                Ok(Some(TokenAdvancement {
                    advance: comment.len() + blocks * 2 + "--[[]]".len(),
                    token_type: TokenType::MultiLineComment {
                        blocks,
                        comment: Cow::from(comment),
                    },
                }))
            }
            Err(_) => Err(TokenizerErrorType::UnclosedComment),
        };
    }

    match parse_single_line_comment(code) {
        Ok((_, comment)) => Ok(Some(TokenAdvancement {
            advance: 2 + comment.chars().count(),
            token_type: TokenType::SingleLineComment {
                comment: Cow::from(comment),
            },
        })),
        Err(_) => Ok(None),
    }
}

fn parse_hex_number(code: &str) -> IResult<&str, &str> {
    recognize(pair(
        tag_no_case("0x"),
        take_while1(|c: char| c.is_digit(16)),
    ))(code)
}

fn parse_no_int_fractional_number(code: &str) -> IResult<&str, &str> {
    recognize(pair(
        opt(digit1),
        pair(
            pair(tag("."), digit1),
            opt(pair(pair(tag_no_case("e"), opt(tag("-"))), digit1)),
        ),
    ))(code)
}

fn parse_basic_number(code: &str) -> IResult<&str, &str> {
    recognize(pair(
        digit1,
        pair(
            opt(pair(tag("."), digit1)),
            opt(pair(pair(tag_no_case("e"), opt(tag("-"))), digit1)),
        ),
    ))(code)
}

#[cfg(not(feature = "roblox"))]
fn parse_roblox_number(_: &str) -> IResult<&str, &str> {
    Err(nom::Err::Error((
        "roblox feature not enabled",
        nom::error::ErrorKind::Alt,
    )))
}

#[cfg(feature = "roblox")]
fn parse_roblox_number(code: &str) -> IResult<&str, &str> {
    recognize(pair(
        tag_no_case("0b"),
        take_while1(|x: char| x == '0' || x == '1'),
    ))(code)
}

fn parse_number(code: &str) -> IResult<&str, &str> {
    alt((
        parse_roblox_number,
        parse_hex_number,
        parse_basic_number,
        parse_no_int_fractional_number,
    ))(code)
}

fn advance_number(code: &str) -> Advancement {
    match parse_number(code) {
        Ok((_, number)) => Ok(Some(TokenAdvancement {
            advance: number.chars().count(),
            token_type: TokenType::Number {
                text: Cow::from(number),
            },
        })),
        Err(_) => Ok(None),
    }
}

#[inline]
fn parse_identifier(code: &str) -> IResult<&str, &str> {
    recognize(pair(
        // Identifiers must start with at least 1 alphabetic character
        take_while1(|x: char| x.is_ascii_alphabetic() || x == '_'),
        // And then they must be followed by 0 or more alphanumeric (or '_') characters
        take_while(|x: char| x.is_ascii_alphanumeric() || x == '_'),
    ))(code)
}

fn advance_identifier(code: &str) -> Advancement {
    match parse_identifier(code) {
        Ok((_, identifier)) => Ok(Some(TokenAdvancement {
            advance: identifier.chars().count(),
            token_type: TokenType::Identifier {
                identifier: Cow::from(identifier),
            },
        })),
        Err(_) => Ok(None),
    }
}

#[inline]
fn parse_multi_line_string_start(code: &str) -> IResult<&str, &str> {
    delimited(tag("["), take_while(|x: char| x == '='), tag("["))(code)
}

#[inline]
fn parse_multi_line_string_body<'a>(
    code: &'a str,
    block_count: &'a str,
) -> IResult<&'a str, &'a str> {
    recognize(many_till(
        anychar,
        recognize(tuple((tag("]"), tag(block_count), tag("]")))),
    ))(code)
}

fn advance_quote(code: &str) -> Advancement {
    if let Ok((code, block_count)) = parse_multi_line_string_start(code) {
        return match parse_multi_line_string_body(code, block_count) {
            Ok((_, body)) => {
                let blocks = block_count.len();
                // Get the body without the ending "]]"
                let body = &body[..(body.len() - "]]".len() - blocks)];
                Ok(Some(TokenAdvancement {
                    advance: body.len() + blocks * 2 + "[[]]".len(),
                    token_type: TokenType::StringLiteral {
                        multi_line: Some(blocks),
                        literal: Cow::from(body),
                        quote_type: StringLiteralQuoteType::Brackets,
                    },
                }))
            }
            Err(_) => Err(TokenizerErrorType::UnclosedString),
        };
    }

    let quote = if code.starts_with('"') {
        '"'
    } else if code.starts_with('\'') {
        '\''
    } else {
        return Ok(None);
    };

    let mut end = None;
    let mut escape = false;

    for (char_index, (byte_index, character)) in code.char_indices().enumerate().skip(1) {
        if character == '\\' {
            escape = !escape;
        } else if character == quote {
            if escape {
                escape = false;
            } else {
                end = Some((char_index, byte_index));
                break;
            }
        } else if (character == '\r' || character == '\n') && !escape {
            return Err(TokenizerErrorType::UnclosedString);
        } else {
            escape = false;
        }
    }

    if let Some((char_index, byte_index)) = end {
        Ok(Some(TokenAdvancement {
            advance: char_index + 1,
            token_type: TokenType::StringLiteral {
                literal: Cow::from(&code[1..byte_index]),
                multi_line: None,
                quote_type: match quote {
                    '"' => StringLiteralQuoteType::Double,
                    '\'' => StringLiteralQuoteType::Single,
                    _ => unreachable!(),
                },
            },
        }))
    } else {
        Err(TokenizerErrorType::UnclosedString)
    }
}

fn advance_symbol(code: &str) -> Advancement {
    match parse_symbol(code) {
        Ok((_, string)) => Ok(Some(TokenAdvancement {
            advance: string.chars().count(),
            token_type: TokenType::Symbol {
                symbol: Symbol::from_str(string).unwrap(),
            },
        })),

        Err(_) => Ok(None),
    }
}

#[inline]
fn parse_whitespace(code: &str) -> IResult<&str, &str> {
    // From regex "^[^\S\n]+\n?|\n"
    alt((recognize(pair(opt(line_ending), space1)), line_ending))(code)
}

// Keep finding whitespace until the line ends
fn advance_whitespace(code: &str) -> Advancement {
    match parse_whitespace(code) {
        Ok((_, whitespace)) => Ok(Some(TokenAdvancement {
            advance: whitespace.chars().count(),
            token_type: TokenType::Whitespace {
                characters: Cow::from(whitespace),
            },
        })),
        Err(_) => Ok(None),
    }
}

/// Information about an error that occurs while tokenizing
#[derive(Clone, Debug, PartialEq)]
#[cfg_attr(feature = "serde", derive(Deserialize, Serialize))]
pub struct TokenizerError {
    /// The type of error
    error: TokenizerErrorType,
    /// The position of the token that caused the error
    position: Position,
}

impl fmt::Display for TokenizerError {
    fn fmt(&self, formatter: &mut fmt::Formatter) -> fmt::Result {
        write!(
            formatter,
            "{} at line {}, column {}",
            match &self.error {
                TokenizerErrorType::UnclosedComment => "unclosed comment".to_string(),
                TokenizerErrorType::UnclosedString => "unclosed string".to_string(),
                TokenizerErrorType::UnexpectedToken(character) => {
                    format!("unexpected character {}", character)
                }
                TokenizerErrorType::InvalidSymbol(symbol) => {
                    format!("invalid symbol {}", symbol)
                }
            },
            self.position.line,
            self.position.character,
        )
    }
}

impl std::error::Error for TokenizerError {}

/// Returns a list of [`Token`](struct.Token.html) structs.
/// You probably want [`parse`](../fn.parse.html) instead.
///
/// # Errors
///
/// If the code passed is malformed from normal Lua expectations,
/// a [`TokenizerError`](struct.TokenizerError.html) will be returned.
///
/// ```rust
/// # use full_moon::tokenizer::tokens;
/// assert!(tokens("local x = 1").is_ok());
/// assert!(tokens("local 4 = end").is_ok()); // tokens does *not* check validity of code, only tokenizing
/// assert!(tokens("--[[ Unclosed comment!").is_err());
/// ```
pub fn tokens<'a>(code: &'a str) -> Result<Vec<Token<'a>>, TokenizerError> {
    let mut tokens = Vec::new();
    let mut position = Position {
        bytes: 0,
        character: 1,
        line: 1,
    };

    let mut next_is_new_line = false;

    macro_rules! advance {
        ($function:ident) => {
            match $function(&code[position.bytes..]) {
                Ok(Some(advancement)) => {
                    let start_position = position;

                    for character in code[position.bytes..].chars().take(advancement.advance) {
                        if next_is_new_line {
                            next_is_new_line = false;
                            position.line += 1;
                            position.character = 1;
                        }

                        if character == '\n' {
                            next_is_new_line = true;
                        } else {
                            position.character += 1;
                        }

                        position.bytes += character.len_utf8();
                    }

                    tokens.push(Token {
                        start_position: start_position,
                        end_position: position,
                        token_type: advancement.token_type,
                    });

                    continue;
                }

                Ok(None) => {}

                Err(error) => {
                    return Err(TokenizerError { error, position });
                }
            };
        };
    }

    while code.bytes().count() > position.bytes {
        advance!(advance_whitespace);
        advance!(advance_comment);
        advance!(advance_number);
        advance!(advance_quote);
        advance!(advance_symbol);
        advance!(advance_identifier);

        return Err(TokenizerError {
            error: TokenizerErrorType::UnexpectedToken(
                code.chars()
                    .nth(position.character - 1)
                    .expect("text overflow while giving unexpected token error"),
            ),
            position,
        });
    }

    tokens.push(Token {
        start_position: position,
        end_position: position,
        token_type: TokenType::Eof,
    });

    Ok(tokens)
}

#[cfg(test)]
mod tests {
    use crate::tokenizer::*;
    use pretty_assertions::assert_eq;

    macro_rules! test_advancer {
        ($advancer:ident($code:tt), $result:expr) => {
            assert_eq!($advancer($code), $result);

            let result: Advancement = $result;
            match result {
                Ok(Some(token)) => {
                    let tokens = tokens($code).expect("couldn't tokenize");
                    let first_token = &tokens.get(0).expect("tokenized response is empty");
                    assert_eq!(*first_token.token_type(), token.token_type);
                }

                Err(advancement_error) => {
                    if let Err(TokenizerError { error, .. }) = tokens($code) {
                        assert_eq!(error, advancement_error);
                    }
                }

                _ => {}
            };
        };
    }

    #[test]
    fn test_advance_comment() {
        test_advancer!(
            advance_comment("-- hello world"),
            Ok(Some(TokenAdvancement {
                advance: 14,
                token_type: TokenType::SingleLineComment {
                    comment: Cow::from(" hello world"),
                },
            }))
        );

        test_advancer!(
            advance_comment("--[[ hello world ]]"),
            Ok(Some(TokenAdvancement {
                advance: 19,
                token_type: TokenType::MultiLineComment {
                    blocks: 0,
                    comment: Cow::from(" hello world "),
                },
            }))
        );

        test_advancer!(
            advance_comment("--[=[ hello world ]=]"),
            Ok(Some(TokenAdvancement {
                advance: 21,
                token_type: TokenType::MultiLineComment {
                    blocks: 1,
                    comment: Cow::from(" hello world "),
                },
            }))
        );
    }

    #[test]
    fn test_advance_numbers() {
        test_advancer!(
            advance_number("213"),
            Ok(Some(TokenAdvancement {
                advance: 3,
                token_type: TokenType::Number {
                    text: Cow::from("213"),
                },
            }))
        );

        test_advancer!(
            advance_number("123.45"),
            Ok(Some(TokenAdvancement {
                advance: 6,
                token_type: TokenType::Number {
                    text: Cow::from("123.45"),
                },
            }))
        );
    }

    #[test]
    #[cfg_attr(not(feature = "roblox"), ignore)]
    fn test_advance_binary_literals() {
        test_advancer!(
            advance_number("0b101"),
            Ok(Some(TokenAdvancement {
                advance: 5,
                token_type: TokenType::Number {
                    text: Cow::from("0b101"),
                },
            }))
        );
    }

    #[test]
    fn test_advance_identifier() {
        test_advancer!(
            advance_identifier("hello"),
            Ok(Some(TokenAdvancement {
                advance: 5,
                token_type: TokenType::Identifier {
                    identifier: Cow::from("hello"),
                },
            }))
        );

        test_advancer!(
            advance_identifier("hello world"),
            Ok(Some(TokenAdvancement {
                advance: 5,
                token_type: TokenType::Identifier {
                    identifier: Cow::from("hello"),
                },
            }))
        );

        test_advancer!(
            advance_identifier("hello___"),
            Ok(Some(TokenAdvancement {
                advance: 8,
                token_type: TokenType::Identifier {
                    identifier: Cow::from("hello___"),
                },
            }))
        );

        test_advancer!(advance_identifier("123"), Ok(None));
    }

    #[test]
    fn test_advance_symbols() {
        test_advancer!(
            advance_symbol("local"),
            Ok(Some(TokenAdvancement {
                advance: 5,
                token_type: TokenType::Symbol {
                    symbol: Symbol::Local
                },
            }))
        );
    }

    #[test]
    fn test_advance_whitespace() {
        test_advancer!(
            advance_whitespace("\t  \n"),
            Ok(Some(TokenAdvancement {
                advance: 3,
                token_type: TokenType::Whitespace {
                    characters: Cow::from("\t  "),
                },
            }))
        );

        test_advancer!(
            advance_whitespace("\thello"),
            Ok(Some(TokenAdvancement {
                advance: 1,
                token_type: TokenType::Whitespace {
                    characters: Cow::from("\t"),
                },
            }))
        );

        test_advancer!(
            advance_whitespace("\t\t\nhello"),
            Ok(Some(TokenAdvancement {
                advance: 2,
                token_type: TokenType::Whitespace {
                    characters: Cow::from("\t\t"),
                },
            }))
        );
    }

    #[test]
    fn test_advance_quote() {
        test_advancer!(
            advance_quote("\"hello\""),
            Ok(Some(TokenAdvancement {
                advance: 7,
                token_type: TokenType::StringLiteral {
                    literal: Cow::from("hello"),
                    multi_line: None,
                    quote_type: StringLiteralQuoteType::Double,
                },
            }))
        );

        test_advancer!(
            advance_quote("\"hello"),
            Err(TokenizerErrorType::UnclosedString)
        );
    }

    #[test]
    fn test_symbols_within_symbols() {
        // "index" should not return "in"
        test_advancer!(advance_symbol("index"), Ok(None));

        // "<=" should not return "<"
        test_advancer!(
            advance_symbol("<="),
            Ok(Some(TokenAdvancement {
                advance: 2,
                token_type: TokenType::Symbol {
                    symbol: Symbol::LessThanEqual,
                },
            }))
        );
    }

    #[test]
    fn test_new_line_on_same_line() {
        assert_eq!(
            tokens("\n").unwrap()[0],
            Token {
                start_position: Position {
                    bytes: 0,
                    character: 1,
                    line: 1,
                },

                end_position: Position {
                    bytes: 1,
                    character: 1,
                    line: 1,
                },

                token_type: TokenType::Whitespace {
                    characters: Cow::from("\n")
                },
            }
        );
    }

    #[test]
    fn test_fuzzer() {
        let _ = tokens("*ա");
        let _ = tokens("̹(");
        let _ = tokens("¹;");
    }
}<|MERGE_RESOLUTION|>--- conflicted
+++ resolved
@@ -37,10 +37,6 @@
     Until => "until",
     While => "while",
 
-    // TODO: This only is valid in Roblox
-<<<<<<< HEAD
-    Ampersand => "&",
-=======
     PlusEqual => "+=",
     MinusEqual => "-=",
     StarEqual => "*=",
@@ -48,7 +44,8 @@
     PercentEqual => "%=",
     CaretEqual => "^=",
     TwoDotsEqual => "..=",
->>>>>>> 91601d08
+    // TODO: This only is valid in Roblox
+    Ampersand => "&",
     // TODO: This only is valid in Roblox
     ThinArrow => "->",
     Caret => "^",

use crate::visitors::{Visit, VisitMut, Visitor, VisitorMut};

use full_moon_derive::{symbols, Owned};
use nom::{
    branch::alt,
    bytes::complete::{escaped, tag, tag_no_case, take_till, take_until, take_while, take_while1},
    character::complete::{
        alpha1, alphanumeric1, anychar, digit1, line_ending, none_of, one_of, space1,
    },
    combinator::{consumed, map, opt, recognize, success, value},
    multi::{many0, many_till},
    sequence::{delimited, pair, preceded, terminated},
    IResult,
};
#[cfg(feature = "serde")]
use serde::{Deserialize, Serialize};
use std::{borrow::Cow, cmp::Ordering, fmt, str::FromStr};

symbols!(
    And => "and",
    Break => "break",
    Do => "do",
    ElseIf => "elseif",
    Else => "else",
    End => "end",
    False => "false",
    For => "for",
    Function => "function",
    If => "if",
    In => "in",
    Local => "local",
    Nil => "nil",
    Not => "not",
    Or => "or",
    Repeat => "repeat",
    Return => "return",
    Then => "then",
    True => "true",
    Until => "until",
    While => "while",
    // TODO: This only is valid in Lua 5.2
    Goto => "goto",

    // TODO: This only is valid in Roblox
    PlusEqual => "+=",
    MinusEqual => "-=",
    StarEqual => "*=",
    SlashEqual => "/=",
    PercentEqual => "%=",
    CaretEqual => "^=",
    TwoDotsEqual => "..=",
    // TODO: This only is valid in Roblox
    Ampersand => "&",
    // TODO: This only is valid in Roblox
    ThinArrow => "->",
<<<<<<< HEAD
    // TODO: This only is valid in Roblox
=======
    // TODO: This only is valid in Lua 5.2
>>>>>>> a6046797
    TwoColons => "::",
    Caret => "^",
    Colon => ":",
    Comma => ",",
    Ellipse => "...",
    TwoDots => "..",
    Dot => ".",
    TwoEqual => "==",
    Equal => "=",
    GreaterThanEqual => ">=",
    GreaterThan => ">",
    Hash => "#",
    LeftBrace => "{",
    LeftBracket => "[",
    LeftParen => "(",
    LessThanEqual => "<=",
    LessThan => "<",
    Minus => "-",
    Percent => "%",
    // TODO: This only is valid in Roblox
    Pipe => "|",
    Plus => "+",
    // TODO: This only is valid in Roblox
    QuestionMark => "?",
    RightBrace => "}",
    RightBracket => "]",
    RightParen => ")",
    Semicolon => ";",
    Slash => "/",
    Star => "*",
    TildeEqual => "~=",
);

/// The possible errors that can happen while tokenizing.
#[derive(Clone, Debug, PartialEq)]
#[cfg_attr(feature = "serde", derive(Deserialize, Serialize))]
pub enum TokenizerErrorType {
    /// An unclosed multi-line comment was found
    UnclosedComment,
    /// An unclosed string was found
    UnclosedString,
    /// An unexpected token was found
    UnexpectedToken(char),
    /// Symbol passed is not valid
    /// Returned from [`TokenReference::symbol`]
    InvalidSymbol(String),
}

/// The type of tokens in parsed code
#[derive(Clone, Debug, Eq, PartialEq)]
#[cfg_attr(feature = "serde", derive(Deserialize, Serialize))]
#[cfg_attr(feature = "serde", serde(tag = "type"))]
#[cfg_attr(feature = "non-exhaustive", non_exhaustive)]
pub enum TokenType<'a> {
    /// End of file, should always be the very last token
    Eof,

    /// An identifier, such as `foo`
    Identifier {
        #[cfg_attr(feature = "serde", serde(borrow))]
        /// The identifier itself
        identifier: Cow<'a, str>,
    },

    /// A multi line comment in the format of `--[[ comment ]]`
    MultiLineComment {
        /// Number of equals signs, if any, for the multi line comment
        /// For example, `--[=[` would have a `blocks` value of `1`
        blocks: usize,
        #[cfg_attr(feature = "serde", serde(borrow))]
        /// The comment itself, ignoring opening and closing tags
        comment: Cow<'a, str>,
    },

    /// A literal number, such as `3.3`
    Number {
        #[cfg_attr(feature = "serde", serde(borrow))]
        /// The text representing the number, includes details such as `0x`
        text: Cow<'a, str>,
    },

    /// A shebang line
    Shebang {
        #[cfg_attr(feature = "serde", serde(borrow))]
        /// The shebang line itself
        line: Cow<'a, str>,
    },

    /// A single line comment, such as `-- comment`
    SingleLineComment {
        #[cfg_attr(feature = "serde", serde(borrow))]
        /// The comment, ignoring initial `--`
        comment: Cow<'a, str>,
    },

    /// A literal string, such as "Hello, world"
    StringLiteral {
        #[cfg_attr(feature = "serde", serde(borrow))]
        /// The literal itself, ignoring quotation marks
        literal: Cow<'a, str>,
        #[cfg_attr(feature = "serde", serde(skip_serializing_if = "Option::is_none"))]
        /// Number of equals signs used for a multi line string, if it is one
        /// For example, `[=[string]=]` would have a `multi_line` value of Some(1)
        /// `[[string]]` would have a `multi_line` value of Some(0)
        /// A string such as `"string"` would have a `multi_line` value of None
        multi_line: Option<usize>,
        /// The type of quotation mark used to make the string
        quote_type: StringLiteralQuoteType,
    },

    /// A [`Symbol`], such as `local` or `+`
    Symbol {
        /// The symbol itself
        symbol: Symbol,
    },

    /// Whitespace, such as tabs or new lines
    Whitespace {
        #[cfg_attr(feature = "serde", serde(borrow))]
        /// Characters consisting of the whitespace
        characters: Cow<'a, str>,
    },
}

impl<'a> TokenType<'a> {
    /// Returns whether a token can be practically ignored in most cases
    /// Comments and whitespace will return `true`, everything else will return `false`
    /// Deprecated in favor of [`TokenType::is_trivia`], a name consistent with `leading_trivia` and `trailing_trivia`.
    #[deprecated(since = "0.5.0", note = "Please use is_trivia instead")]
    pub fn ignore(&self) -> bool {
        self.is_trivia()
    }

    /// Returns whether a token can be practically ignored in most cases
    /// Comments and whitespace will return `true`, everything else will return `false`
    pub fn is_trivia(&self) -> bool {
        match self {
            TokenType::Shebang { .. }
            | TokenType::SingleLineComment { .. }
            | TokenType::MultiLineComment { .. }
            | TokenType::Whitespace { .. } => true,
            _ => false,
        }
    }

    /// Returns the kind of the token type.
    ///
    /// ```rust
    /// use std::borrow::Cow;
    /// use full_moon::tokenizer::{TokenKind, TokenType};
    ///
    /// assert_eq!(
    ///     TokenType::Identifier {
    ///         identifier: Cow::from("hello")
    ///     }.kind(),
    ///     TokenKind::Identifier,
    /// );
    /// ```
    pub fn kind(&self) -> TokenKind {
        match self {
            TokenType::Eof => TokenKind::Eof,
            TokenType::Identifier { .. } => TokenKind::Identifier,
            TokenType::MultiLineComment { .. } => TokenKind::MultiLineComment,
            TokenType::Number { .. } => TokenKind::Number,
            TokenType::Shebang { .. } => TokenKind::Shebang,
            TokenType::SingleLineComment { .. } => TokenKind::SingleLineComment,
            TokenType::StringLiteral { .. } => TokenKind::StringLiteral,
            TokenType::Symbol { .. } => TokenKind::Symbol,
            TokenType::Whitespace { .. } => TokenKind::Whitespace,
        }
    }

    /// Returns a whitespace `TokenType` consisting of spaces
    pub fn spaces(spaces: usize) -> Self {
        TokenType::Whitespace {
            characters: Cow::from(" ".repeat(spaces)),
        }
    }

    /// Returns a whitespace `TokenType` consisting of tabs
    pub fn tabs(tabs: usize) -> Self {
        TokenType::Whitespace {
            characters: Cow::from("\t".repeat(tabs)),
        }
    }
}

/// The kind of token. Contains no additional data.
#[derive(Clone, Copy, Debug, Eq, PartialEq)]
#[cfg_attr(feature = "non-exhaustive", non_exhaustive)]
pub enum TokenKind {
    /// End of file, should always be the very last token
    Eof,
    /// An identifier, such as `foo`
    Identifier,
    /// A multi line comment in the format of `--[[ comment ]]`
    MultiLineComment,
    /// A literal number, such as `3.3`
    Number,
    /// The shebang line
    Shebang,
    /// A single line comment, such as `-- comment`
    SingleLineComment,
    /// A literal string, such as "Hello, world"
    StringLiteral,
    /// A [`Symbol`], such as `local` or `+`
    Symbol,
    /// Whitespace, such as tabs or new lines
    Whitespace,
}

/// A token such consisting of its [`Position`] and a [`TokenType`]
#[derive(Clone, Debug)]
#[cfg_attr(feature = "serde", derive(Deserialize, Serialize))]
pub struct Token<'a> {
    pub(crate) start_position: Position,
    pub(crate) end_position: Position,
    #[cfg_attr(feature = "serde", serde(borrow))]
    pub(crate) token_type: TokenType<'a>,
}

impl<'a> Token<'a> {
    /// Creates a token with a zero position
    pub fn new(token_type: TokenType<'a>) -> Token<'a> {
        Token {
            start_position: Position::default(),
            end_position: Position::default(),
            token_type,
        }
    }

    /// The position a token begins at
    pub fn start_position(&self) -> Position {
        self.start_position
    }

    /// The position a token ends at
    pub fn end_position(&self) -> Position {
        self.end_position
    }

    /// The type of token as well as the data needed to represent it
    /// If you don't need any other information, use [`token_kind`](Token::token_kind) instead.
    pub fn token_type(&self) -> &TokenType<'a> {
        &self.token_type
    }

    /// The kind of token with no additional data.
    /// If you need any information such as idenitfier names, use [`token_type`](Token::token_type) instead.
    pub fn token_kind(&self) -> TokenKind {
        self.token_type().kind()
    }
}

impl<'a> fmt::Display for Token<'a> {
    fn fmt(&self, formatter: &mut fmt::Formatter) -> fmt::Result {
        use self::TokenType::*;

        match &*self.token_type() {
            Eof => "".to_string(),
            Number { text } => text.to_string(),
            Identifier { identifier } => identifier.to_string(),
            MultiLineComment { blocks, comment } => {
                format!("--[{0}[{1}]{0}]", "=".repeat(*blocks), comment)
            }
            Shebang { line } => line.to_string(),
            SingleLineComment { comment } => format!("--{}", comment),
            StringLiteral {
                literal,
                multi_line,
                quote_type,
            } => {
                if let Some(blocks) = multi_line {
                    format!("[{0}[{1}]{0}]", "=".repeat(*blocks), literal.to_string())
                } else {
                    format!("{0}{1}{0}", quote_type.to_string(), literal.to_string())
                }
            }
            Symbol { symbol } => symbol.to_string(),
            Whitespace { characters } => characters.to_string(),
        }
        .fmt(formatter)
    }
}

impl<'a> PartialEq<Self> for Token<'a> {
    fn eq(&self, rhs: &Self) -> bool {
        self.start_position() == rhs.start_position()
            && self.end_position() == rhs.end_position()
            && self.token_type == rhs.token_type
    }
}

impl<'a> Eq for Token<'a> {}

impl<'a> Ord for Token<'a> {
    fn cmp(&self, other: &Self) -> Ordering {
        self.start_position().cmp(&other.start_position())
    }
}

impl<'a> PartialOrd for Token<'a> {
    fn partial_cmp(&self, other: &Self) -> Option<Ordering> {
        Some(self.cmp(other))
    }
}

impl<'ast> Visit<'ast> for Token<'ast> {
    fn visit<V: Visitor<'ast>>(&self, visitor: &mut V) {
        visitor.visit_token(self);

        match self.token_kind() {
            TokenKind::Eof => {}
            TokenKind::Identifier => visitor.visit_identifier(self),
            TokenKind::MultiLineComment => visitor.visit_multi_line_comment(self),
            TokenKind::Number => visitor.visit_number(self),
            TokenKind::Shebang => {}
            TokenKind::SingleLineComment => visitor.visit_single_line_comment(self),
            TokenKind::StringLiteral => visitor.visit_string_literal(self),
            TokenKind::Symbol => visitor.visit_symbol(self),
            TokenKind::Whitespace => visitor.visit_whitespace(self),
        }
    }
}

impl<'ast> VisitMut<'ast> for Token<'ast> {
    fn visit_mut<V: VisitorMut<'ast>>(self, visitor: &mut V) -> Self {
        let token = visitor.visit_token(self);

        match token.token_kind() {
            TokenKind::Eof => token,
            TokenKind::Identifier => visitor.visit_identifier(token),
            TokenKind::MultiLineComment => visitor.visit_multi_line_comment(token),
            TokenKind::Number => visitor.visit_number(token),
            TokenKind::Shebang => token,
            TokenKind::SingleLineComment => visitor.visit_single_line_comment(token),
            TokenKind::StringLiteral => visitor.visit_string_literal(token),
            TokenKind::Symbol => visitor.visit_symbol(token),
            TokenKind::Whitespace => visitor.visit_whitespace(token),
        }
    }
}

/// A reference to a token used by Ast's.
/// Dereferences to a [`Token`]
#[derive(Clone, Debug, Owned)]
#[cfg_attr(feature = "serde", derive(Deserialize, Serialize))]
pub struct TokenReference<'a> {
    #[cfg_attr(feature = "serde", serde(borrow))]
    pub(crate) leading_trivia: Vec<Token<'a>>,
    #[cfg_attr(feature = "serde", serde(borrow))]
    pub(crate) token: Token<'a>,
    #[cfg_attr(feature = "serde", serde(borrow))]
    pub(crate) trailing_trivia: Vec<Token<'a>>,
}

impl<'a> TokenReference<'a> {
    /// Creates a TokenReference from leading/trailing trivia as well as the leading token
    pub fn new(
        leading_trivia: Vec<Token<'a>>,
        token: Token<'a>,
        trailing_trivia: Vec<Token<'a>>,
    ) -> Self {
        Self {
            leading_trivia,
            token,
            trailing_trivia,
        }
    }

    /// Returns a symbol with the leading and trailing whitespace
    /// Only whitespace is supported
    /// ```rust
    /// # use full_moon::tokenizer::{Symbol, TokenReference, TokenType, TokenizerErrorType};
    /// # fn main() -> Result<(), Box<TokenizerErrorType>> {
    /// let symbol = TokenReference::symbol("\nreturn ")?;
    /// assert_eq!(symbol.leading_trivia().next().unwrap().to_string(), "\n");
    /// assert_eq!(symbol.token().token_type(), &TokenType::Symbol {
    ///     symbol: Symbol::Return,
    /// });
    /// assert_eq!(symbol.trailing_trivia().next().unwrap().to_string(), " ");
    /// assert!(TokenReference::symbol("isnt whitespace").is_err());
    /// assert!(TokenReference::symbol(" notasymbol ").is_err());
    /// # Ok(())
    /// # }
    /// ```
    pub fn symbol(text: &str) -> Result<Self, TokenizerErrorType> {
        let mut chars = text.chars().peekable();

        let mut leading_trivia = String::new();
        while let Some(character) = chars.peek() {
            if character.is_ascii_whitespace() {
                leading_trivia.push(chars.next().unwrap());
            } else {
                break;
            }
        }

        let mut symbol_text = String::new();
        while let Some(character) = chars.peek() {
            if !character.is_ascii_whitespace() {
                symbol_text.push(chars.next().unwrap());
            } else {
                break;
            }
        }

        let symbol = Symbol::from_str(&symbol_text)
            .map_err(|_| TokenizerErrorType::InvalidSymbol(symbol_text))?;

        let mut trailing_trivia = String::new();
        while let Some(character) = chars.peek() {
            if character.is_ascii_whitespace() {
                trailing_trivia.push(chars.next().unwrap());
            } else {
                return Err(TokenizerErrorType::UnexpectedToken(*character));
            }
        }

        Ok(Self {
            leading_trivia: vec![Token::new(TokenType::Whitespace {
                characters: Cow::Owned(leading_trivia),
            })],
            token: Token::new(TokenType::Symbol { symbol }),
            trailing_trivia: vec![Token::new(TokenType::Whitespace {
                characters: Cow::Owned(trailing_trivia),
            })],
        })
    }

    /// Returns the inner token.
    pub fn token(&self) -> &Token<'a> {
        &self.token
    }

    /// Returns the leading trivia
    pub fn leading_trivia(&self) -> impl Iterator<Item = &Token<'a>> {
        self.leading_trivia.iter()
    }

    /// Returns the trailing trivia
    pub fn trailing_trivia(&self) -> impl Iterator<Item = &Token<'a>> {
        self.trailing_trivia.iter()
    }

    /// Creates a clone of the current TokenReference with the new inner token, preserving trivia.
    pub fn with_token(&self, token: Token<'a>) -> Self {
        Self {
            token,
            leading_trivia: self.leading_trivia.clone(),
            trailing_trivia: self.trailing_trivia.clone(),
        }
    }
}

impl<'a> std::borrow::Borrow<Token<'a>> for &TokenReference<'a> {
    fn borrow(&self) -> &Token<'a> {
        &**self
    }
}

impl<'a> std::ops::Deref for TokenReference<'a> {
    type Target = Token<'a>;

    fn deref(&self) -> &Self::Target {
        &self.token
    }
}

impl<'a> fmt::Display for TokenReference<'a> {
    fn fmt(&self, formatter: &mut fmt::Formatter) -> fmt::Result {
        for trivia in &self.leading_trivia {
            formatter.write_str(&trivia.to_string())?;
        }

        formatter.write_str(&self.token.to_string())?;

        for trivia in &self.trailing_trivia {
            formatter.write_str(&trivia.to_string())?;
        }

        Ok(())
    }
}

impl<'a> PartialEq<Self> for TokenReference<'a> {
    fn eq(&self, other: &Self) -> bool {
        (**self).eq(other)
            && self.leading_trivia == other.leading_trivia
            && self.trailing_trivia == other.trailing_trivia
    }
}

impl<'a> Eq for TokenReference<'a> {}

impl<'a> Ord for TokenReference<'a> {
    fn cmp(&self, other: &Self) -> Ordering {
        (**self).cmp(&**other)
    }
}

impl<'a> PartialOrd for TokenReference<'a> {
    fn partial_cmp(&self, other: &Self) -> Option<Ordering> {
        Some(self.cmp(other))
    }
}

impl<'ast> Visit<'ast> for TokenReference<'ast> {
    fn visit<V: Visitor<'ast>>(&self, visitor: &mut V) {
        visitor.visit_token(self);

        if matches!(self.token().token_kind(), TokenKind::Eof) {
            visitor.visit_eof(self);
        }

        self.leading_trivia.visit(visitor);
        self.token.visit(visitor);
        self.trailing_trivia.visit(visitor);
    }
}

impl<'ast> VisitMut<'ast> for TokenReference<'ast> {
    fn visit_mut<V: VisitorMut<'ast>>(self, visitor: &mut V) -> Self {
        let mut token_reference = visitor.visit_token_reference(self);

        if matches!(token_reference.token().token_kind(), TokenKind::Eof) {
            token_reference = visitor.visit_eof(token_reference);
        }

        token_reference.leading_trivia = token_reference.leading_trivia.visit_mut(visitor);
        token_reference.token = token_reference.token.visit_mut(visitor);
        token_reference.trailing_trivia = token_reference.trailing_trivia.visit_mut(visitor);
        token_reference
    }
}

/// Used to represent exact positions of tokens in code
#[derive(Clone, Copy, Debug, Default, PartialEq, Eq)]
#[cfg_attr(feature = "serde", derive(Deserialize, Serialize))]
pub struct Position {
    pub(crate) bytes: usize,
    pub(crate) character: usize,
    pub(crate) line: usize,
}

impl Position {
    /// How many bytes, ignoring lines, it would take to find this position
    pub fn bytes(self) -> usize {
        self.bytes
    }

    /// Index of the character on the line for this position
    pub fn character(self) -> usize {
        self.character
    }

    /// Line the position lies on
    pub fn line(self) -> usize {
        self.line
    }
}

impl Ord for Position {
    fn cmp(&self, other: &Self) -> Ordering {
        self.bytes.cmp(&other.bytes)
    }
}

impl PartialOrd for Position {
    fn partial_cmp(&self, other: &Self) -> Option<Ordering> {
        Some(self.cmp(other))
    }
}

#[derive(Clone, Debug, PartialEq)]
struct TokenAdvancement<'a> {
    pub advance: usize,
    pub token_type: TokenType<'a>,
}

/// The types of quotes used in a Lua string
#[derive(Clone, Copy, Debug, Eq, PartialEq)]
#[cfg_attr(feature = "serde", derive(Deserialize, Serialize))]
#[cfg_attr(feature = "non-exhaustive", non_exhaustive)]
pub enum StringLiteralQuoteType {
    /// Strings formatted \[\[with brackets\]\]
    Brackets,
    /// Strings formatted "with double quotes"
    Double,
    /// Strings formatted 'with single quotes'
    Single,
}

impl<'a> fmt::Display for StringLiteralQuoteType {
    fn fmt(&self, formatter: &mut fmt::Formatter) -> fmt::Result {
        match *self {
            StringLiteralQuoteType::Brackets => unreachable!(),
            StringLiteralQuoteType::Double => "\"",
            StringLiteralQuoteType::Single => "'",
        }
        .fmt(formatter)
    }
}

type Advancement<'a> = Result<Option<TokenAdvancement<'a>>, TokenizerErrorType>;

#[inline]
fn parse_single_line_comment(code: &str) -> IResult<&str, &str> {
    preceded(tag("--"), take_till(|x: char| x == '\r' || x == '\n'))(code)
}

#[inline]
fn parse_multi_line_comment_start(code: &str) -> IResult<&str, &str> {
    delimited(tag("--["), take_while(|x: char| x == '='), tag("["))(code)
}

#[inline]
fn parse_multi_line_body<'a>(code: &'a str, block_count: &'a str) -> IResult<&'a str, &'a str> {
    let terminator = format!("]{}]", block_count);
    let res = terminated(take_until(terminator.as_str()), tag(terminator.as_str()))(code);
    res
}

fn advance_comment(code: &str) -> Advancement {
    if let Ok((code, block_count)) = parse_multi_line_comment_start(code) {
        return match parse_multi_line_body(code, block_count) {
            Ok((_, comment)) => {
                let blocks = block_count.chars().count();
                Ok(Some(TokenAdvancement {
                    advance: comment.chars().count() + blocks * 2 + "--[[]]".chars().count(),
                    token_type: TokenType::MultiLineComment {
                        blocks,
                        comment: Cow::from(comment),
                    },
                }))
            }
            Err(_) => Err(TokenizerErrorType::UnclosedComment),
        };
    }

    match parse_single_line_comment(code) {
        Ok((_, comment)) => Ok(Some(TokenAdvancement {
            advance: 2 + comment.chars().count(),
            token_type: TokenType::SingleLineComment {
                comment: Cow::from(comment),
            },
        })),
        Err(_) => Ok(None),
    }
}

fn parse_hex_number(code: &str) -> IResult<&str, &str> {
    let digits_to_find;

    cfg_if::cfg_if! {
        if #[cfg(feature = "roblox")] {
            digits_to_find = take_while1(|c: char| c.is_digit(16) || c == '_');
        } else {
            digits_to_find = take_while1(|c: char| c.is_digit(16));
        }
    };

    recognize(pair(tag_no_case("0x"), digits_to_find))(code)
}

#[cfg(not(feature = "roblox"))]
fn parse_digit_with_seperator(code: &str) -> IResult<&str, &str> {
    digit1(code)
}

#[cfg(feature = "roblox")]
fn parse_digit_with_seperator(code: &str) -> IResult<&str, &str> {
    recognize(pair(
        digit1,
        opt(take_while1(|c: char| c.is_digit(10) || c == '_')),
    ))(code)
}

fn parse_no_int_fractional_number(code: &str) -> IResult<&str, &str> {
    recognize(pair(
        opt(parse_digit_with_seperator),
        pair(
            pair(tag("."), parse_digit_with_seperator),
            opt(pair(
                pair(tag_no_case("e"), opt(alt((tag("-"), tag("+"))))),
                parse_digit_with_seperator,
            )),
        ),
    ))(code)
}

fn parse_basic_number(code: &str) -> IResult<&str, &str> {
    recognize(pair(
        parse_digit_with_seperator,
        pair(
            opt(pair(tag("."), parse_digit_with_seperator)),
            opt(pair(
                pair(tag_no_case("e"), opt(alt((tag("-"), tag("+"))))),
                parse_digit_with_seperator,
            )),
        ),
    ))(code)
}

#[cfg(feature = "roblox")]
fn parse_roblox_number(code: &str) -> IResult<&str, &str> {
    recognize(pair(
        tag_no_case("0b"),
        take_while1(|x: char| x == '0' || x == '1' || x == '_'),
    ))(code)
}

fn parse_number(code: &str) -> IResult<&str, &str> {
    alt((
        #[cfg(feature = "roblox")]
        parse_roblox_number,
        parse_hex_number,
        parse_basic_number,
        parse_no_int_fractional_number,
    ))(code)
}

fn advance_number(code: &str) -> Advancement {
    match parse_number(code) {
        Ok((_, number)) => Ok(Some(TokenAdvancement {
            advance: number.chars().count(),
            token_type: TokenType::Number {
                text: Cow::from(number),
            },
        })),
        Err(_) => Ok(None),
    }
}

#[inline]
fn parse_identifier(code: &str) -> IResult<&str, &str> {
    recognize(pair(
        alt((alpha1, tag("_"))),
        many0(alt((alphanumeric1, tag("_")))),
    ))(code)
}

fn advance_identifier(code: &str) -> Advancement {
    match parse_identifier(code) {
        Ok((_, identifier)) => Ok(Some(TokenAdvancement {
            advance: identifier.chars().count(),
            token_type: TokenType::Identifier {
                identifier: Cow::from(identifier),
            },
        })),
        Err(_) => Ok(None),
    }
}

#[inline]
fn parse_shebang(code: &str) -> IResult<&str, &str> {
    recognize(pair(tag("#!"), many_till(anychar, line_ending)))(code)
}

fn advance_shebang(code: &str) -> Advancement {
    match parse_shebang(code) {
        Ok((_, line)) => Ok(Some(TokenAdvancement {
            advance: line.chars().count(),
            token_type: TokenType::Shebang {
                line: Cow::from(line),
            },
        })),
        Err(_) => Ok(None),
    }
}

#[inline]
fn parse_multi_line_string_start(code: &str) -> IResult<&str, &str> {
    delimited(tag("["), take_while(|x: char| x == '='), tag("["))(code)
}

#[inline]
fn parse_single_line_string(code: &str) -> IResult<&str, Option<(StringLiteralQuoteType, &str)>> {
    macro_rules! quoted {
        ($quote:literal, $quote_type:path) => {
            pair(
                success($quote_type),
                delimited(
                    tag($quote),
                    escaped(none_of(concat!("\r\n\\", $quote)), '\\', anychar),
                    tag($quote),
                ),
            )
        };
    };
    alt((
        map(quoted!("\"", StringLiteralQuoteType::Double), Some),
        map(quoted!("\'", StringLiteralQuoteType::Single), Some),
        value(None, one_of("\"\'")),
    ))(code)
}

fn advance_quote(code: &str) -> Advancement {
    if let Ok((code, block_count)) = parse_multi_line_string_start(code) {
        return match parse_multi_line_body(code, block_count) {
            Ok((_, body)) => {
                let blocks = block_count.chars().count();
                Ok(Some(TokenAdvancement {
                    advance: body.chars().count() + blocks * 2 + "[[]]".chars().count(),
                    token_type: TokenType::StringLiteral {
                        multi_line: Some(blocks),
                        literal: Cow::from(body),
                        quote_type: StringLiteralQuoteType::Brackets,
                    },
                }))
            }
            Err(_) => Err(TokenizerErrorType::UnclosedString),
        };
    }

    match parse_single_line_string(code) {
        Ok((_, Some((quote, string)))) => Ok(Some(TokenAdvancement {
            advance: 2 + string.chars().count(),
            token_type: TokenType::StringLiteral {
                literal: Cow::from(string),
                multi_line: None,
                quote_type: quote,
            },
        })),
        Ok((_, None)) => Err(TokenizerErrorType::UnclosedString),
        Err(_) => Ok(None),
    }
}

fn advance_symbol(code: &str) -> Advancement {
    match consumed(parse_symbol)(code) {
        Ok((_, (string, symbol))) => Ok(Some(TokenAdvancement {
            advance: string.chars().count(),
            token_type: TokenType::Symbol { symbol },
        })),

        Err(_) => Ok(None),
    }
}

#[inline]
fn parse_whitespace(code: &str) -> IResult<&str, &str> {
    // From regex "^[^\S\n]+\n?|\n"
    alt((recognize(pair(opt(line_ending), space1)), line_ending))(code)
}

// Keep finding whitespace until the line ends
fn advance_whitespace(code: &str) -> Advancement {
    match parse_whitespace(code) {
        Ok((_, whitespace)) => Ok(Some(TokenAdvancement {
            advance: whitespace.chars().count(),
            token_type: TokenType::Whitespace {
                characters: Cow::from(whitespace),
            },
        })),
        Err(_) => Ok(None),
    }
}

/// Information about an error that occurs while tokenizing
#[derive(Clone, Debug, PartialEq)]
#[cfg_attr(feature = "serde", derive(Deserialize, Serialize))]
pub struct TokenizerError {
    /// The type of error
    error: TokenizerErrorType,
    /// The position of the token that caused the error
    position: Position,
}

impl fmt::Display for TokenizerError {
    fn fmt(&self, formatter: &mut fmt::Formatter) -> fmt::Result {
        write!(
            formatter,
            "{} at line {}, column {}",
            match &self.error {
                TokenizerErrorType::UnclosedComment => "unclosed comment".to_string(),
                TokenizerErrorType::UnclosedString => "unclosed string".to_string(),
                TokenizerErrorType::UnexpectedToken(character) => {
                    format!("unexpected character {}", character)
                }
                TokenizerErrorType::InvalidSymbol(symbol) => {
                    format!("invalid symbol {}", symbol)
                }
            },
            self.position.line,
            self.position.character,
        )
    }
}

impl std::error::Error for TokenizerError {}

/// Returns a list of tokens.
/// You probably want [`parse`](crate::parse) instead.
///
/// # Errors
///
/// If the code passed is malformed from normal Lua expectations,
/// a [`TokenizerError`] will be returned.
///
/// ```rust
/// # use full_moon::tokenizer::tokens;
/// assert!(tokens("local x = 1").is_ok());
/// assert!(tokens("local 4 = end").is_ok()); // tokens does *not* check validity of code, only tokenizing
/// assert!(tokens("--[[ Unclosed comment!").is_err());
/// ```
pub fn tokens<'a>(code: &'a str) -> Result<Vec<Token<'a>>, TokenizerError> {
    let mut tokens = Vec::new();
    let mut position = Position {
        bytes: 0,
        character: 1,
        line: 1,
    };

    let mut next_is_new_line = false;

    macro_rules! advance {
        ($function:ident) => {
            match $function(&code[position.bytes..]) {
                Ok(Some(advancement)) => {
                    let start_position = position;

                    for character in code[position.bytes..].chars().take(advancement.advance) {
                        if next_is_new_line {
                            next_is_new_line = false;
                            position.line += 1;
                            position.character = 1;
                        }

                        if character == '\n' {
                            next_is_new_line = true;
                        } else {
                            position.character += 1;
                        }

                        position.bytes += character.len_utf8();
                    }

                    tokens.push(Token {
                        start_position,
                        end_position: position,
                        token_type: advancement.token_type,
                    });
                    if next_is_new_line {
                        next_is_new_line = false;
                        position.line += 1;
                        position.character = 1;
                    }

                    continue;
                }

                Ok(None) => {}

                Err(error) => {
                    return Err(TokenizerError { error, position });
                }
            };
        };
    }

    for _ in 0..1 {
        // A hack, since `advance!` requires a loop to run.
        advance!(advance_shebang);
    }

    while code.bytes().count() > position.bytes {
        advance!(advance_whitespace);
        advance!(advance_comment);
        advance!(advance_number);
        advance!(advance_quote);
        advance!(advance_symbol);
        advance!(advance_identifier);

        return Err(TokenizerError {
            error: TokenizerErrorType::UnexpectedToken(
                code.chars()
                    .nth(position.character - 1)
                    .expect("text overflow while giving unexpected token error"),
            ),
            position,
        });
    }

    tokens.push(Token {
        start_position: position,
        end_position: position,
        token_type: TokenType::Eof,
    });

    Ok(tokens)
}

#[cfg(test)]
mod tests {
    use crate::tokenizer::*;
    use pretty_assertions::assert_eq;

    macro_rules! test_advancer {
        ($advancer:ident($code:tt), $result:expr) => {
            assert_eq!($advancer($code), $result);

            let result: Advancement = $result;
            match result {
                Ok(Some(token)) => {
                    let tokens = tokens($code).expect("couldn't tokenize");
                    let first_token = &tokens.get(0).expect("tokenized response is empty");
                    assert_eq!(*first_token.token_type(), token.token_type);
                }

                Err(advancement_error) => {
                    if let Err(TokenizerError { error, .. }) = tokens($code) {
                        assert_eq!(error, advancement_error);
                    }
                }

                _ => {}
            };
        };
    }

    #[test]
    fn test_advance_comment() {
        test_advancer!(
            advance_comment("-- hello world"),
            Ok(Some(TokenAdvancement {
                advance: 14,
                token_type: TokenType::SingleLineComment {
                    comment: Cow::from(" hello world"),
                },
            }))
        );

        test_advancer!(
            advance_comment("--[[ hello world ]]"),
            Ok(Some(TokenAdvancement {
                advance: 19,
                token_type: TokenType::MultiLineComment {
                    blocks: 0,
                    comment: Cow::from(" hello world "),
                },
            }))
        );

        test_advancer!(
            advance_comment("--[=[ hello world ]=]"),
            Ok(Some(TokenAdvancement {
                advance: 21,
                token_type: TokenType::MultiLineComment {
                    blocks: 1,
                    comment: Cow::from(" hello world "),
                },
            }))
        );
    }

    #[test]
    fn test_advance_numbers() {
        test_advancer!(
            advance_number("213"),
            Ok(Some(TokenAdvancement {
                advance: 3,
                token_type: TokenType::Number {
                    text: Cow::from("213"),
                },
            }))
        );

        test_advancer!(
            advance_number("123.45"),
            Ok(Some(TokenAdvancement {
                advance: 6,
                token_type: TokenType::Number {
                    text: Cow::from("123.45"),
                },
            }))
        );
    }

    #[test]
    #[cfg_attr(not(feature = "roblox"), ignore)]
    fn test_advance_binary_literals() {
        test_advancer!(
            advance_number("0b101"),
            Ok(Some(TokenAdvancement {
                advance: 5,
                token_type: TokenType::Number {
                    text: Cow::from("0b101"),
                },
            }))
        );
    }

    #[test]
    fn test_advance_identifier() {
        test_advancer!(
            advance_identifier("hello"),
            Ok(Some(TokenAdvancement {
                advance: 5,
                token_type: TokenType::Identifier {
                    identifier: Cow::from("hello"),
                },
            }))
        );

        test_advancer!(
            advance_identifier("hello world"),
            Ok(Some(TokenAdvancement {
                advance: 5,
                token_type: TokenType::Identifier {
                    identifier: Cow::from("hello"),
                },
            }))
        );

        test_advancer!(
            advance_identifier("hello___"),
            Ok(Some(TokenAdvancement {
                advance: 8,
                token_type: TokenType::Identifier {
                    identifier: Cow::from("hello___"),
                },
            }))
        );

        test_advancer!(advance_identifier("123"), Ok(None));
    }

    #[test]
    fn test_advance_symbols() {
        test_advancer!(
            advance_symbol("local"),
            Ok(Some(TokenAdvancement {
                advance: 5,
                token_type: TokenType::Symbol {
                    symbol: Symbol::Local
                },
            }))
        );
    }

    #[test]
    fn test_advance_whitespace() {
        test_advancer!(
            advance_whitespace("\t  \n"),
            Ok(Some(TokenAdvancement {
                advance: 3,
                token_type: TokenType::Whitespace {
                    characters: Cow::from("\t  "),
                },
            }))
        );

        test_advancer!(
            advance_whitespace("\thello"),
            Ok(Some(TokenAdvancement {
                advance: 1,
                token_type: TokenType::Whitespace {
                    characters: Cow::from("\t"),
                },
            }))
        );

        test_advancer!(
            advance_whitespace("\t\t\nhello"),
            Ok(Some(TokenAdvancement {
                advance: 2,
                token_type: TokenType::Whitespace {
                    characters: Cow::from("\t\t"),
                },
            }))
        );
    }

    #[test]
    fn test_advance_quote() {
        test_advancer!(
            advance_quote("\"hello\""),
            Ok(Some(TokenAdvancement {
                advance: 7,
                token_type: TokenType::StringLiteral {
                    literal: Cow::from("hello"),
                    multi_line: None,
                    quote_type: StringLiteralQuoteType::Double,
                },
            }))
        );

        test_advancer!(
            advance_quote("\"hello\\\nworld\""),
            Ok(Some(TokenAdvancement {
                advance: 14,
                token_type: TokenType::StringLiteral {
                    literal: Cow::from("hello\\\nworld"),
                    multi_line: None,
                    quote_type: StringLiteralQuoteType::Double,
                },
            }))
        );

        test_advancer!(
            advance_quote("\"hello"),
            Err(TokenizerErrorType::UnclosedString)
        );
    }

    #[test]
    fn test_symbols_within_symbols() {
        // "index" should not return "in"
        test_advancer!(advance_symbol("index"), Ok(None));

        // "<=" should not return "<"
        test_advancer!(
            advance_symbol("<="),
            Ok(Some(TokenAdvancement {
                advance: 2,
                token_type: TokenType::Symbol {
                    symbol: Symbol::LessThanEqual,
                },
            }))
        );
    }

    #[test]
    fn test_advance_shebang() {
        test_advancer!(
            advance_shebang("#!/usr/bin/env lua\n"),
            Ok(Some(TokenAdvancement {
                advance: 19,
                token_type: TokenType::Shebang {
                    line: "#!/usr/bin/env lua\n".into()
                }
            }))
        );
        // Don't recognize with a whitespace.
        test_advancer!(advance_shebang(" #!/usr/bin/env lua\n"), Ok(None));
    }

    #[test]
    fn test_new_line_on_same_line() {
        assert_eq!(
            tokens("\n").unwrap()[0],
            Token {
                start_position: Position {
                    bytes: 0,
                    character: 1,
                    line: 1,
                },

                end_position: Position {
                    bytes: 1,
                    character: 1,
                    line: 1,
                },

                token_type: TokenType::Whitespace {
                    characters: Cow::from("\n")
                },
            }
        );
    }

    #[test]
    fn test_fuzzer() {
        let _ = tokens("*ա");
        let _ = tokens("̹(");
        let _ = tokens("¹;");
    }
}<|MERGE_RESOLUTION|>--- conflicted
+++ resolved
@@ -53,11 +53,7 @@
     Ampersand => "&",
     // TODO: This only is valid in Roblox
     ThinArrow => "->",
-<<<<<<< HEAD
-    // TODO: This only is valid in Roblox
-=======
-    // TODO: This only is valid in Lua 5.2
->>>>>>> a6046797
+    // TODO: This only is valid in Roblox and Lua 5.2
     TwoColons => "::",
     Caret => "^",
     Colon => ":",

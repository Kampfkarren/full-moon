[package]
name = "full_moon"
version = "0.9.0"
authors = ["Kampfkarren <kampfkarren@gmail.com>"]
description = "A lossless Lua 5.1 parser"
license = "MPL-2.0"
readme = "README.md"
repository = "https://github.com/Kampfkarren/full-moon"
categories = ["parsing"]
keywords = ["lua", "parser", "lua51"]
edition = "2018"

[package.metadata.docs.rs]
features = ["roblox", "lua52"]

[features]
default = ["serde"]
<<<<<<< HEAD
roblox = []
lua52 = []
=======
roblox = ["non-exhaustive"] # Luau is always changing, and therefore is non-exhaustive.
>>>>>>> b59554e3
no-source-tests = []

# non-exhaustive is its own feature, as Lua 5.1 isn't going to update to add more.
# Opting into non-standard Lua 5.1 syntax is always its own feature flag, and therefore will need to
# be handled by the developer anyway.
non-exhaustive = []

[dependencies]
bytecount = "0.5"
cfg-if = "1.0"
derive_more = "0.99"
full_moon_derive = { path = "../full-moon-derive", version = "=0.5.0" }
paste = "0.1"
serde = { version = "1.0", features = ["derive", "rc"], optional = true }
nom = "6.1.2"

[dev-dependencies]
criterion = "0.2"
pretty_assertions = "0.6.1"
serde_json = "1.0"

[[bench]]
name = "date"
path = "../benches/date.rs"
harness = false

[[bench]]
name = "t"
path = "../benches/t.rs"
harness = false<|MERGE_RESOLUTION|>--- conflicted
+++ resolved
@@ -15,12 +15,8 @@
 
 [features]
 default = ["serde"]
-<<<<<<< HEAD
-roblox = []
+roblox = ["non-exhaustive"] # Luau is always changing, and therefore is non-exhaustive.
 lua52 = []
-=======
-roblox = ["non-exhaustive"] # Luau is always changing, and therefore is non-exhaustive.
->>>>>>> b59554e3
 no-source-tests = []
 
 # non-exhaustive is its own feature, as Lua 5.1 isn't going to update to add more.

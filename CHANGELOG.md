# Changelog
All notable changes to this project will be documented in this file.

The format is based on [Keep a Changelog](https://keepachangelog.com/en/1.0.0/),
and this project adheres to [Semantic Versioning](https://semver.org/spec/v2.0.0.html).

<<<<<<< HEAD
## Unreleased
### Added
- Added support for string and boolean singleton types under the `roblox` feature flag (`type Element = { ["$$typeof"]: number, errorCaught: true, which: "Query" | "Mutation" | "Subscription" }`
=======
## [Unreleased]
### Added
- Added support for parsing generic type packs, variadic type packs, and explicit type packs in generic arguments for a type under the `roblox` feature flag (`type X<S...> = Y<(string, number), ...string, S...>`)

### Changed
- **[BREAKING CHANGE]** renamed `TypeInfo::GenericVariadic` to `TypeInfo::GenericPack` to better represent its syntax (only affects `roblox` feature flag) 
>>>>>>> 7f6ae19a

## [0.14.0] - 2021-11-04
### Added
- Added `token()` methods on `BinOp`, `UnOp` and `CompoundOp` to get the token associated with the operator
- Added handling of UTF8 BOM(Byte order mark)
- Added support for variadic generics and generic variadic type packs under the `roblox` feature flag (`type Foo<T...> = () -> T...`)
- Added support for generic declarations in callback type specifiers under the `roblox` feature flag
- Added support for generic declarations for anonymous functions under the `roblox` feature flag
- Added support for [if expression](https://github.com/Roblox/luau/blob/master/rfcs/syntax-if-expression.md) syntax under the `roblox` feature flag

### Changed
- **[BREAKING CHANGE]** `generics` has been removed from `FunctionDeclaration` and `LocalFunction`, and is now available in one place under `FunctionBody`.

### Fixed
- Fixed the parsing of `goto` as an identifier when the `lua52` flag is *not* enabled

## [0.13.1] - 2021-07-07
### Fixed
- Fixed semicolon used as delimeters in Luau type tables leading to a syntax error under the `roblox` feature flag
- Fixed nested type arrays failing to parse under the `roblox` feature flag
- Fixed parsing of callback types as return types when they contained named parameters under the `roblox` feature flag

## [0.13.0] - 2021-06-26
### Changed
- **[BREAKING CHANGE]** The ast lifetime has been removed from practically everything.
- **[BREAKING CHANGE]** As a result of the above, `Owned` has been removed.

## [0.12.1] - 2021-06-19
### Fixed
- Fixed issue with parsing complex function type arguments which began with an indetifier under the `roblox` feature flag

## [0.12.0] - 2021-06-15
### Added
- Added support for parsing generic functions under the `roblox` feature flag
- Added support for parsing named function type arguments under the `roblox` feature flag

### Fixed
- Fixed regression in parsing single types within parentheses under the `roblox` feature flag.

## [0.11.0] - 2021-05-12
### Added
- Made `TokenizerError` fields accessible through methods
- Added support for typing variadic symbols in function parameters under the `roblox` feature flag
- Added support for the `...T` variadic type annotation under the `roblox` feature flag. Variadic types are only permitted as a return type (standalone or in a tuple), or as a parameter in a callback type annotation

### Fixed
- Fixed invalid parsing of tuple types under the `roblox` feature flag. Tuple types are only permitted as the return type of function bodies or callback type annotations.

### Changed
- Switched from using nom to peg for lexing.

### Fixed
- full_moon will now allocate about 200% less stack space in debug mode.

## [0.10.0] - 2021-03-26
### Added
- Added `block.iter_stmts_with_semicolon()` which returns an iterator over tuples containing the statement and an optional semicolon.
- Added `Expression::BinaryOperator{ lhs, binop, rhs }` which now handles binary operation expressions, with support for precedence.
- Added `operator.precedence()` to `BinOp` and `UnOp`. This returns the precedence value from a scale of 1-8 for the operator, where 8 is highest precedence.
- Added `binop.is_right_associative()` to `BinOp`. This returns whether the binary operator is right associative.
- Added a `lua52` feature flag for Lua 5.2 specific syntax
- Added support for `goto` and labels when using the `lua52` feature flag
- Added initialiser methods for all Luau-related structs available under the roblox feature flag.
- Added `block.last_stmt_with_semicolon()` which returns a tuple containing the last stmt in the block, and an optional token reference.

### Changed
- Updated dependency cfg_if to v1.0
- **[BREAKING CHANGE]** Moved binary operations to `Expression::BinaryOperator`. `binop` has been removed from `Expression::Value`
- **[BREAKING CHANGE]** Renamed `Value::ParseExpression` to `Value::ParenthesesExpression`
- **[BREAKING CHANGE]** Enums are now be marked as `non_exhaustive`, meaning matches on them must factor in the `_` case.
- Changed the assertion operator from `as` to `::` under the roblox feature flag. `AsAssertion` has been renamed to `TypeAssertion`, with `as_token` renamed to `assertion_op`.
- **[BREAKING CHANGE]** Changed how newline trailing trivia is bound to tokens. A token now owns any trailing trivia on the same line up to and including the newline character.
See [#125](https://github.com/Kampfkarren/full-moon/pull/125) for more details.
- **[BREAKING CHANGE]** The following names have been changed for consistency.
	- `GenericFor::expr_list` -> `GenericFor::expressions`
	- `GenericFor::with_expr_list` -> `GenericFor::with_expressions`
	- `Assignment::expr_list` -> `Assignment::expressions`
	- `Assignment::with_expr_list` -> `Assignment::with_expressions`
	- `Assignment::var_list` -> `Assignment::variables`
	- `Assignment::with_var_list` -> `Assignment::with_variables`
	- `LocalAssignment::expr_list` -> `LocalAssignment::expressions`
	- `LocalAssignment::with_expr_list` -> `LocalAssignment::with_expressions`
	- `LocalAssignment::name_list` -> `LocalAssignment::names`
	- `LocalAssignment::with_name_list` -> `LocalAssignment::with_names`
	- `Block::iter_stmts` -> `Block::stmts`
	- `Block::iter_stmts_with_semicolon` -> `stmts_with_semicolon`
	- `VarExpression::iter_suffixes` -> `VarExpression::suffixes`
	- `FunctionCall::iter_suffixes` -> `FunctionCall::suffixes`
	- `FunctionBody::func_body` -> `FunctionBody::body`
- **[BREAKING CHANGE]** All uses of `Cow<'a, TokenReference<'a>>` have been removed, though `Cow<'a, str>` remain.

### Fixed
- Fixed the start position of tokens at the beginning of a line to not be at the end of the previous line.
- TokenReference equality now checks for leading and trailing trivia to be the same.
- Allow numbers to have a trailing decimal `.`.

### Removed
- Removed `BinOpRhs`. This is now part of `Expression::BinaryOperator`.
- Removed `visit_bin_op` and related visitors. Binary operations should be handled in the expression visitor
- Removed all deprecated members.

## [0.9.0] - 2020-12-21
### Added
- Added support for retrieving the `Punctuated` sequence of fields in a `TableConstructor`

### Changed
- `TableConstructor::iter_fields` is now deprecated in favour of `parameters().iter`

### Fixed
- Fixed visit_numeric_for running twice.

## [0.8.0] - 2020-12-21
### Added
- Added `with_XXX` methods to Roblox-related structs under the `roblox` feature flag
- Added support for retrieving the `Punctuated` sequence of parameters in a `FunctionBody`
- Added support for types within generic and numeric for loops under the `roblox` feature flag
- Added support for shorthand array type notation (`type Foo = { number }`) under the `roblox` feature flag

### Fixed
- Fixed parse error for exponents with an explicit positive sign (eg. `1e+5`)

### Changed
- Use intra doc links, remove unnecessary linking for some items in docs.
- `FunctionBody::iter_parameters` is now deprecated in favour of `punctuated().iter`

## [0.7.0] - 2020-11-06
### Added
- Added support for exporting types (`export type Foo = { bar: number }`) under the `roblox` feature flag
- Added support for using types from other modules (`local x: module.Foo`) under the `roblox` feature flag
- Added support for parsing a shebang

### Fixed
- Fixed type declaration of objects not supporting trailing commas
- Fixed an issue where `continue` was not treated similar to `return` or `break`. It is now moved to `LastStmt` instead of a `Stmt`
- Fixed long comments and long strings containing multi-byte characters.

### Changed
- `TableConstructor` now uses `Punctuated` internally; `TableConstructor::iter_fields` returns an iterarator over `Field`'s.

## [0.6.2] - 2020-07-11
### Fixed
- Fixed an error related with `visit_compound_op` and the `roblox` feature flag

## [0.6.1] - 2020-07-05
### Fixed
- Fixed `visit_un_op` not being called correctly

## [0.6.0] - 2020-06-02
### Added
- Added support for `continue` under `roblox` feature flag
- Added support for compound assignments (eg. `x += 1`) under the `roblox` feature flag
- Added support for intersectional types (`string & number`) under the `roblox` feature flag
- Added support for underscores as numeric seperators (eg. `1_123_531`) under the `roblox` feature flag

### Fixed
- Fixed old function return type syntax under `roblox` feature flag
- Fixed `leading_trivia` not being populated correctly within `TokenReference`s inside `extract_token_references` due to CRLF line endings
- Fixed parse error for numbers with negative exponents
- Fixed parse error for fractional numbers with no integer part

## [0.5.0] - 2020-04-21
### Added
- Added `TokenReference::with_token`
- Added `Token::new`
- Added `Puncutated::from_iter`
- Added `TokenType::spaces` and `TokenType::tabs`
- Added `Punctuated::last`
- Display is now implemented on all nodes (Closes #26)

### Changed
- TokenReference has been completely rewritten to now be a representation of an inner token and its leading/trailing trivia.
- `ignore` is now deprecated in favor of `is_trivia`
- `last_stmts` is now deprecated in favor of `last_stmt`

### Fixed
- Fixed a bug where illogical punctuated sequences were created when function bodies had both named parameters and varargs

## [0.4.0-rc.14] - 2020-01-27
### Fixed
- Fixed serde being used even when the `serde` feature flag was not active
- Fixed tabs in comments leading to a parser error.

## [0.4.0-rc.13] - 2020-01-18
### Added
- Added support for Roblox typed Lua syntax under the `roblox` feature flag

### Changed
- Changed internal parser which should lead to better performance

## [0.4.0-rc.12] - 2019-11-13
### Added
- Added a `roblox` feature flag for Roblox specific syntax
- Added binary literals when using `roblox` feature flag

### Fixed
- Fixed strings with escaped new lines being unparseable

### Removed
- Removed leftover `dbg!` line

## [0.4.0-rc.11] - 2019-10-27
### Fixed
- Fixed a bug where subtraction without spaces and the right hand side being a number would cause a parsing error (e.g. `x-7`)

## [0.4.0-rc.10] - 2019-10-20
### Added
- Added a `similar` method to `node::Node` to check if two nodes are semantically equivalent

## [0.4.0-rc.9] - 2019-10-11
### Fixed
- Fixed performance issue with `Node::start_position` and `Node::end_position`

## [0.4.0-rc.8] - 2019-10-07
### Removed
- Removed dependency on crossbeam.

## [0.4.0-rc.7] - 2019-10-03
### Added
- Added `visit_XXX_end` methods for when completing a visit on a node

## [0.4.0-rc.6] - 2019-10-01
### Fixed
- Fixed unexpected parsing issues with UTF-8 strings

## [0.4.0-rc.5] - 2019-09-30
### Fixed
- Fixed tokens not being visited for `TokenReference`

## [0.4.0-rc.4] - 2019-09-30
### Fixed
- Fixed a massive performance bug
- Fixed `visit_ast` not following tokens

## [0.4.0-rc.3] - 2019-09-11
### Added
- Added `Owned` implementation for errors

## [0.4.0-rc.2] - 2019-09-11
### Changed
- Changed signature of `Node::surrounding_ignore_tokens` to have more lenient lifetimes

## [0.4.0-rc.1] - 2019-09-08
### Added
- Added `node::Node` which contains `start_position` and `end_position` methods to obtain the full range of a node, as well as `surrounding_ignore_tokens` to get surrounding comments/whitespace.
- Added `Punctuated` and `Pair`, replaced lots of uses of `Vec<_>` with `Punctuated<_>`
- Added `ContainedSpan`, a way to represent structures like `(...)` and `[...]`
- Added `Return` and `visit_return`
- Added `Expression::Parentheses`
- Added `Owned` trait to get a `'static` lifetime version of nodes
- Added `TokenKind` to get the kind of a token without any additional data
- Added mutation methods: `set_start_position`, `set_end_position`, `set_token_type` for `TokenReference` objects
- Added `Ast::update_positions` to update all the position structs if you mutate it

### Changed
- Fields of `Token` and `Position` have been made private with public accessors
- Changed signatures from `Token` to `TokenReference`, which dereference to tokens
- Changed `If::else_if` to use a new `Vec<ElseIf>`
- Changed `Value::Function` to also include the function token
- `LastStmt::Return` no longer uses an enum struct, and now uses `Return`
- Changed `visit_do` to use a new `Do` struct instead of `Block`
- Changed `FunctionArgs::Parentheses` to be a struct item

### Fixed
- Fixed unexpected parsing issues with UTF-8 strings

## [0.3.0] - 2019-05-24
### Added
- Added std::fmt::Display and std::error::Error implementations for Error, AstError, and TokenizerError
- Documented all public APIs

### Changed
- Properties are no longer `pub` and now have public accessor methods
- License has been changed from GPL to LGPL

### Fixed
- Fixed `TableConstructorField` parsing not correctly giving separator tokens ([#12](https://github.com/Kampfkarren/full-moon/issues/12))

## [0.2.0] - 2019-05-23
### Added
- Added VisitorMut trait which is passed mutable nodes. Mutation is not completely ready yet and may cause side effects
- Added Visit and VisitMut traits that all nodes implement, as well as some utility types such as Vec<T>

### Removed
- Removed Interpreter in favor of using the Visitor trait directly
- Removed "visitors" feature flag

### Changed
- BinOpRhs is no longer a type alias to a tuple and is instead its own struct

## [0.1.2] - 2019-04-05
### Added
- Added documentation to visitors::Visitor::Interpreter

## [0.1.1] - 2019-04-05
### Fixed
- visitors::Interpreter's constructor is no longer accidentally private

## [0.1.0] - 2019-04-04
### Added
- Initial commit
- Tokenizer and parser
- Visitors<|MERGE_RESOLUTION|>--- conflicted
+++ resolved
@@ -4,18 +4,13 @@
 The format is based on [Keep a Changelog](https://keepachangelog.com/en/1.0.0/),
 and this project adheres to [Semantic Versioning](https://semver.org/spec/v2.0.0.html).
 
-<<<<<<< HEAD
-## Unreleased
-### Added
+## [Unreleased]
+### Added
+- Added support for parsing generic type packs, variadic type packs, and explicit type packs in generic arguments for a type under the `roblox` feature flag (`type X<S...> = Y<(string, number), ...string, S...>`)
 - Added support for string and boolean singleton types under the `roblox` feature flag (`type Element = { ["$$typeof"]: number, errorCaught: true, which: "Query" | "Mutation" | "Subscription" }`
-=======
-## [Unreleased]
-### Added
-- Added support for parsing generic type packs, variadic type packs, and explicit type packs in generic arguments for a type under the `roblox` feature flag (`type X<S...> = Y<(string, number), ...string, S...>`)
 
 ### Changed
 - **[BREAKING CHANGE]** renamed `TypeInfo::GenericVariadic` to `TypeInfo::GenericPack` to better represent its syntax (only affects `roblox` feature flag) 
->>>>>>> 7f6ae19a
 
 ## [0.14.0] - 2021-11-04
 ### Added

# Changelog
All notable changes to this project will be documented in this file.

The format is based on [Keep a Changelog](https://keepachangelog.com/en/1.0.0/),
and this project adheres to [Semantic Versioning](https://semver.org/spec/v2.0.0.html).

## [Unreleased]
### Added
- Added `block.iter_stmts_with_semicolon()` which returns an iterator over tuples containing the statement and an optional semicolon.
- Added `Expression::BinaryOperator{ lhs, binop, rhs }` which now handles binary operation expressions, with support for precedence.
- Added `operator.precedence()` to `BinOp` and `UnOp`. This returns the precedence value from a scale of 1-8 for the operator, where 8 is highest precedence.
- Added `binop.is_right_associative()` to `BinOp`. This returns whether the binary operator is right associative.

### Changed
- Updated dependency cfg_if to v1.0
- **[BREAKING CHANGE]** Moved binary operations to `Expression::BinaryOperator`. `binop` has been removed from `Expression::Value`
<<<<<<< HEAD
- Removed `BinOpRhs`. This is now part of `Expression::BinaryOperator`.
- Removed `visit_bin_op` and related visitors. Binary operations should be handled in the expression visitor
- Changed the assertion operator from `as` to `::` under the roblox feature flag. `AsAssertion` has been renamed to `TypeAssertion`, with `as_token` renamed to `assertion_op`.
=======
- **[BREAKING CHANGE]** Renamed `Value::ParseExpression` to `Value::ParenthesesExpression`
- **[BREAKING CHANGE (for `roblox` users)]** When using the `non-exhaustive` feature flag (on by default when using the `roblox` feature flag), enums will now be marked as `non_exhaustive`, meaning matches on them must factor in the `_` case.
>>>>>>> b59554e3

### Fixed
- Fixed the start position of tokens at the beginning of a line to not be at the end of the previous line.
- TokenReference equality now checks for leading and trailing trivia to be the same.

### Removed
- Removed `BinOpRhs`. This is now part of `Expression::BinaryOperator`.
- Removed `visit_bin_op` and related visitors. Binary operations should be handled in the expression visitor

## [0.9.0] - 2020-12-21
### Added
- Added support for retrieving the `Punctuated` sequence of fields in a `TableConstructor`

### Changed
- `TableConstructor::iter_fields` is now deprecated in favour of `parameters().iter`

### Fixed
- Fixed visit_numeric_for running twice.

## [0.8.0] - 2020-12-21
### Added
- Added `with_XXX` methods to Roblox-related structs under the `roblox` feature flag
- Added support for retrieving the `Punctuated` sequence of parameters in a `FunctionBody`
- Added support for types within generic and numeric for loops under the `roblox` feature flag
- Added support for shorthand array type notation (`type Foo = { number }`) under the `roblox` feature flag

### Fixed
- Fixed parse error for exponents with an explicit positive sign (eg. `1e+5`)

### Changed
- Use intra doc links, remove unnecessary linking for some items in docs.
- `FunctionBody::iter_parameters` is now deprecated in favour of `punctuated().iter`

## [0.7.0] - 2020-11-06
### Added
- Added support for exporting types (`export type Foo = { bar: number }`) under the `roblox` feature flag
- Added support for using types from other modules (`local x: module.Foo`) under the `roblox` feature flag
- Added support for parsing a shebang

### Fixed
- Fixed type declaration of objects not supporting trailing commas
- Fixed an issue where `continue` was not treated similar to `return` or `break`. It is now moved to `LastStmt` instead of a `Stmt`
- Fixed long comments and long strings containing multi-byte characters.

### Changed
- `TableConstructor` now uses `Punctuated` internally; `TableConstructor::iter_fields` returns an iterarator over `Field`'s.

## [0.6.2] - 2020-07-11
### Fixed
- Fixed an error related with `visit_compound_op` and the `roblox` feature flag

## [0.6.1] - 2020-07-05
### Fixed
- Fixed `visit_un_op` not being called correctly

## [0.6.0] - 2020-06-02
### Added
- Added support for `continue` under `roblox` feature flag
- Added support for compound assignments (eg. `x += 1`) under the `roblox` feature flag
- Added support for intersectional types (`string & number`) under the `roblox` feature flag
- Added support for underscores as numeric seperators (eg. `1_123_531`) under the `roblox` feature flag

### Fixed
- Fixed old function return type syntax under `roblox` feature flag
- Fixed `leading_trivia` not being populated correctly within `TokenReference`s inside `extract_token_references` due to CRLF line endings
- Fixed parse error for numbers with negative exponents
- Fixed parse error for fractional numbers with no integer part

## [0.5.0] - 2020-04-21
### Added
- Added `TokenReference::with_token`
- Added `Token::new`
- Added `Puncutated::from_iter`
- Added `TokenType::spaces` and `TokenType::tabs`
- Added `Punctuated::last`
- Display is now implemented on all nodes (Closes #26)

### Changed
- TokenReference has been completely rewritten to now be a representation of an inner token and its leading/trailing trivia.
- `ignore` is now deprecated in favor of `is_trivia`
- `last_stmts` is now deprecated in favor of `last_stmt`

### Fixed
- Fixed a bug where illogical punctuated sequences were created when function bodies had both named parameters and varargs

## [0.4.0-rc.14] - 2020-01-27
### Fixed
- Fixed serde being used even when the `serde` feature flag was not active
- Fixed tabs in comments leading to a parser error.

## [0.4.0-rc.13] - 2020-01-18
### Added
- Added support for Roblox typed Lua syntax under the `roblox` feature flag

### Changed
- Changed internal parser which should lead to better performance

## [0.4.0-rc.12] - 2019-11-13
### Added
- Added a `roblox` feature flag for Roblox specific syntax
- Added binary literals when using `roblox` feature flag

### Fixed
- Fixed strings with escaped new lines being unparseable

### Removed
- Removed leftover `dbg!` line

## [0.4.0-rc.11] - 2019-10-27
### Fixed
- Fixed a bug where subtraction without spaces and the right hand side being a number would cause a parsing error (e.g. `x-7`)

## [0.4.0-rc.10] - 2019-10-20
### Added
- Added a `similar` method to `node::Node` to check if two nodes are semantically equivalent

## [0.4.0-rc.9] - 2019-10-11
### Fixed
- Fixed performance issue with `Node::start_position` and `Node::end_position`

## [0.4.0-rc.8] - 2019-10-07
### Removed
- Removed dependency on crossbeam.

## [0.4.0-rc.7] - 2019-10-03
### Added
- Added `visit_XXX_end` methods for when completing a visit on a node

## [0.4.0-rc.6] - 2019-10-01
### Fixed
- Fixed unexpected parsing issues with UTF-8 strings

## [0.4.0-rc.5] - 2019-09-30
### Fixed
- Fixed tokens not being visited for `TokenReference`

## [0.4.0-rc.4] - 2019-09-30
### Fixed
- Fixed a massive performance bug
- Fixed `visit_ast` not following tokens

## [0.4.0-rc.3] - 2019-09-11
### Added
- Added `Owned` implementation for errors

## [0.4.0-rc.2] - 2019-09-11
### Changed
- Changed signature of `Node::surrounding_ignore_tokens` to have more lenient lifetimes

## [0.4.0-rc.1] - 2019-09-08
### Added
- Added `node::Node` which contains `start_position` and `end_position` methods to obtain the full range of a node, as well as `surrounding_ignore_tokens` to get surrounding comments/whitespace.
- Added `Punctuated` and `Pair`, replaced lots of uses of `Vec<_>` with `Punctuated<_>`
- Added `ContainedSpan`, a way to represent structures like `(...)` and `[...]`
- Added `Return` and `visit_return`
- Added `Expression::Parentheses`
- Added `Owned` trait to get a `'static` lifetime version of nodes
- Added `TokenKind` to get the kind of a token without any additional data
- Added mutation methods: `set_start_position`, `set_end_position`, `set_token_type` for `TokenReference` objects
- Added `Ast::update_positions` to update all the position structs if you mutate it

### Changed
- Fields of `Token` and `Position` have been made private with public accessors
- Changed signatures from `Token` to `TokenReference`, which dereference to tokens
- Changed `If::else_if` to use a new `Vec<ElseIf>`
- Changed `Value::Function` to also include the function token
- `LastStmt::Return` no longer uses an enum struct, and now uses `Return`
- Changed `visit_do` to use a new `Do` struct instead of `Block`
- Changed `FunctionArgs::Parentheses` to be a struct item

### Fixed
- Fixed unexpected parsing issues with UTF-8 strings

## [0.3.0] - 2019-05-24
### Added
- Added std::fmt::Display and std::error::Error implementations for Error, AstError, and TokenizerError
- Documented all public APIs

### Changed
- Properties are no longer `pub` and now have public accessor methods
- License has been changed from GPL to LGPL

### Fixed
- Fixed `TableConstructorField` parsing not correctly giving separator tokens ([#12](https://github.com/Kampfkarren/full-moon/issues/12))

## [0.2.0] - 2019-05-23
### Added
- Added VisitorMut trait which is passed mutable nodes. Mutation is not completely ready yet and may cause side effects
- Added Visit and VisitMut traits that all nodes implement, as well as some utility types such as Vec<T>

### Removed
- Removed Interpreter in favor of using the Visitor trait directly
- Removed "visitors" feature flag

### Changed
- BinOpRhs is no longer a type alias to a tuple and is instead its own struct

## [0.1.2] - 2019-04-05
### Added
- Added documentation to visitors::Visitor::Interpreter

## [0.1.1] - 2019-04-05
### Fixed
- visitors::Interpreter's constructor is no longer accidentally private

## [0.1.0] - 2019-04-04
### Added
- Initial commit
- Tokenizer and parser
- Visitors<|MERGE_RESOLUTION|>--- conflicted
+++ resolved
@@ -14,14 +14,9 @@
 ### Changed
 - Updated dependency cfg_if to v1.0
 - **[BREAKING CHANGE]** Moved binary operations to `Expression::BinaryOperator`. `binop` has been removed from `Expression::Value`
-<<<<<<< HEAD
-- Removed `BinOpRhs`. This is now part of `Expression::BinaryOperator`.
-- Removed `visit_bin_op` and related visitors. Binary operations should be handled in the expression visitor
-- Changed the assertion operator from `as` to `::` under the roblox feature flag. `AsAssertion` has been renamed to `TypeAssertion`, with `as_token` renamed to `assertion_op`.
-=======
 - **[BREAKING CHANGE]** Renamed `Value::ParseExpression` to `Value::ParenthesesExpression`
 - **[BREAKING CHANGE (for `roblox` users)]** When using the `non-exhaustive` feature flag (on by default when using the `roblox` feature flag), enums will now be marked as `non_exhaustive`, meaning matches on them must factor in the `_` case.
->>>>>>> b59554e3
+- Changed the assertion operator from `as` to `::` under the roblox feature flag. `AsAssertion` has been renamed to `TypeAssertion`, with `as_token` renamed to `assertion_op`.
 
 ### Fixed
 - Fixed the start position of tokens at the beginning of a line to not be at the end of the previous line.

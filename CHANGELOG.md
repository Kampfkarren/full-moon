--- conflicted
+++ resolved
@@ -7,11 +7,8 @@
 ## Unreleased
 ### Added
 - Added support for `continue` under `roblox` feature flag
-<<<<<<< HEAD
+- Added support for Compound Assignment (eg. `x += 1`) under the `roblox` feature flag
 - Added support for intersectional types (`string & number`) under the `roblox` feature flag
-=======
-- Added support for Compound Assignment (eg. `x += 1`) under the `roblox` feature flag
->>>>>>> 91601d08
 
 ### Fixed
 - Fixed old function return type syntax under `roblox` feature flag

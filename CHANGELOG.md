--- conflicted
+++ resolved
@@ -5,13 +5,11 @@
 and this project adheres to [Semantic Versioning](https://semver.org/spec/v2.0.0.html).
 
 ## Unreleased
-<<<<<<< HEAD
 ### Added
 - Added support for parsing generic functions under the `roblox` feature flag
-=======
+
 ### Fixed
 - Fixed regression in parsing single types within parentheses under the `roblox` feature flag.
->>>>>>> 6b546be3
 
 ## [0.11.0] - 2021-05-12
 ### Added

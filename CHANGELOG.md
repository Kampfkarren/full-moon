# Changelog
All notable changes to this project will be documented in this file.

The format is based on [Keep a Changelog](https://keepachangelog.com/en/1.0.0/),
and this project adheres to [Semantic Versioning](https://semver.org/spec/v2.0.0.html).

## [Unreleased]
### Added
<<<<<<< HEAD
- Added support for shorthand array type notation (`type Foo = { number }`) under the `roblox` feature flag
=======
- Added `with_XXX` methods to Roblox-related structs under the `roblox` feature flag
- Added support for retrieving the `Punctuated` sequence of parameters in a `FunctionBody`
- Added support for types within generic and numeric for loops under the `roblox` feature flag

### Fixed
- Fixed parse error for exponents with an explicit positive sign (eg. `1e+5`)
>>>>>>> ac2a43ad

### Changed
- Use intra doc links, remove unnecessary linking for some items in docs.
- `FunctionBody::iter_parameters` is now deprecated in favour of `punctuated().iter` 

## [0.7.0] - 2020-11-06
### Added
- Added support for exporting types (`export type Foo = { bar: number }`) under the `roblox` feature flag
- Added support for using types from other modules (`local x: module.Foo`) under the `roblox` feature flag
- Added support for parsing a shebang

### Fixed
- Fixed type declaration of objects not supporting trailing commas
- Fixed an issue where `continue` was not treated similar to `return` or `break`. It is now moved to `LastStmt` instead of a `Stmt`
- Fixed long comments and long strings containing multi-byte characters.

### Changed
- `TableConstructor` now uses `Punctuated` internally; `TableConstructor::iter_fields` returns an iterarator over `Field`'s.

## [0.6.2] - 2020-07-11
### Fixed
- Fixed an error related with `visit_compound_op` and the `roblox` feature flag

## [0.6.1] - 2020-07-05
### Fixed
- Fixed `visit_un_op` not being called correctly

## [0.6.0] - 2020-06-02
### Added
- Added support for `continue` under `roblox` feature flag
- Added support for compound assignments (eg. `x += 1`) under the `roblox` feature flag
- Added support for intersectional types (`string & number`) under the `roblox` feature flag
- Added support for underscores as numeric seperators (eg. `1_123_531`) under the `roblox` feature flag

### Fixed
- Fixed old function return type syntax under `roblox` feature flag
- Fixed `leading_trivia` not being populated correctly within `TokenReference`s inside `extract_token_references` due to CRLF line endings
- Fixed parse error for numbers with negative exponents
- Fixed parse error for fractional numbers with no integer part

## [0.5.0] - 2020-04-21
### Added
- Added `TokenReference::with_token`
- Added `Token::new`
- Added `Puncutated::from_iter`
- Added `TokenType::spaces` and `TokenType::tabs`
- Added `Punctuated::last`
- Display is now implemented on all nodes (Closes #26)

### Changed
- TokenReference has been completely rewritten to now be a representation of an inner token and its leading/trailing trivia.
- `ignore` is now deprecated in favor of `is_trivia`
- `last_stmts` is now deprecated in favor of `last_stmt`

### Fixed
- Fixed a bug where illogical punctuated sequences were created when function bodies had both named parameters and varargs

## [0.4.0-rc.14] - 2020-01-27
### Fixed
- Fixed serde being used even when the `serde` feature flag was not active
- Fixed tabs in comments leading to a parser error.

## [0.4.0-rc.13] - 2020-01-18
### Added
- Added support for Roblox typed Lua syntax under the `roblox` feature flag

### Changed
- Changed internal parser which should lead to better performance

## [0.4.0-rc.12] - 2019-11-13
### Added
- Added a `roblox` feature flag for Roblox specific syntax
- Added binary literals when using `roblox` feature flag

### Fixed
- Fixed strings with escaped new lines being unparseable

### Removed
- Removed leftover `dbg!` line

## [0.4.0-rc.11] - 2019-10-27
### Fixed
- Fixed a bug where subtraction without spaces and the right hand side being a number would cause a parsing error (e.g. `x-7`)

## [0.4.0-rc.10] - 2019-10-20
### Added
- Added a `similar` method to `node::Node` to check if two nodes are semantically equivalent

## [0.4.0-rc.9] - 2019-10-11
### Fixed
- Fixed performance issue with `Node::start_position` and `Node::end_position`

## [0.4.0-rc.8] - 2019-10-07
### Removed
- Removed dependency on crossbeam.

## [0.4.0-rc.7] - 2019-10-03
### Added
- Added `visit_XXX_end` methods for when completing a visit on a node

## [0.4.0-rc.6] - 2019-10-01
### Fixed
- Fixed unexpected parsing issues with UTF-8 strings

## [0.4.0-rc.5] - 2019-09-30
### Fixed
- Fixed tokens not being visited for `TokenReference`

## [0.4.0-rc.4] - 2019-09-30
### Fixed
- Fixed a massive performance bug
- Fixed `visit_ast` not following tokens

## [0.4.0-rc.3] - 2019-09-11
### Added
- Added `Owned` implementation for errors

## [0.4.0-rc.2] - 2019-09-11
### Changed
- Changed signature of `Node::surrounding_ignore_tokens` to have more lenient lifetimes

## [0.4.0-rc.1] - 2019-09-08
### Added
- Added `node::Node` which contains `start_position` and `end_position` methods to obtain the full range of a node, as well as `surrounding_ignore_tokens` to get surrounding comments/whitespace.
- Added `Punctuated` and `Pair`, replaced lots of uses of `Vec<_>` with `Punctuated<_>`
- Added `ContainedSpan`, a way to represent structures like `(...)` and `[...]`
- Added `Return` and `visit_return`
- Added `Expression::Parentheses`
- Added `Owned` trait to get a `'static` lifetime version of nodes
- Added `TokenKind` to get the kind of a token without any additional data
- Added mutation methods: `set_start_position`, `set_end_position`, `set_token_type` for `TokenReference` objects
- Added `Ast::update_positions` to update all the position structs if you mutate it

### Changed
- Fields of `Token` and `Position` have been made private with public accessors
- Changed signatures from `Token` to `TokenReference`, which dereference to tokens
- Changed `If::else_if` to use a new `Vec<ElseIf>`
- Changed `Value::Function` to also include the function token
- `LastStmt::Return` no longer uses an enum struct, and now uses `Return`
- Changed `visit_do` to use a new `Do` struct instead of `Block`
- Changed `FunctionArgs::Parentheses` to be a struct item

### Fixed
- Fixed unexpected parsing issues with UTF-8 strings

## [0.3.0] - 2019-05-24
### Added
- Added std::fmt::Display and std::error::Error implementations for Error, AstError, and TokenizerError
- Documented all public APIs

### Changed
- Properties are no longer `pub` and now have public accessor methods
- License has been changed from GPL to LGPL

### Fixed
- Fixed `TableConstructorField` parsing not correctly giving separator tokens ([#12](https://github.com/Kampfkarren/full-moon/issues/12))

## [0.2.0] - 2019-05-23
### Added
- Added VisitorMut trait which is passed mutable nodes. Mutation is not completely ready yet and may cause side effects
- Added Visit and VisitMut traits that all nodes implement, as well as some utility types such as Vec<T>

### Removed
- Removed Interpreter in favor of using the Visitor trait directly
- Removed "visitors" feature flag

### Changed
- BinOpRhs is no longer a type alias to a tuple and is instead its own struct

## [0.1.2] - 2019-04-05
### Added
- Added documentation to visitors::Visitor::Interpreter

## [0.1.1] - 2019-04-05
### Fixed
- visitors::Interpreter's constructor is no longer accidentally private

## [0.1.0] - 2019-04-04
### Added
- Initial commit
- Tokenizer and parser
- Visitors<|MERGE_RESOLUTION|>--- conflicted
+++ resolved
@@ -6,16 +6,13 @@
 
 ## [Unreleased]
 ### Added
-<<<<<<< HEAD
-- Added support for shorthand array type notation (`type Foo = { number }`) under the `roblox` feature flag
-=======
 - Added `with_XXX` methods to Roblox-related structs under the `roblox` feature flag
 - Added support for retrieving the `Punctuated` sequence of parameters in a `FunctionBody`
 - Added support for types within generic and numeric for loops under the `roblox` feature flag
+- Added support for shorthand array type notation (`type Foo = { number }`) under the `roblox` feature flag
 
 ### Fixed
 - Fixed parse error for exponents with an explicit positive sign (eg. `1e+5`)
->>>>>>> ac2a43ad
 
 ### Changed
 - Use intra doc links, remove unnecessary linking for some items in docs.

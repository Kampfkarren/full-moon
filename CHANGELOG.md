--- conflicted
+++ resolved
@@ -5,13 +5,11 @@
 and this project adheres to [Semantic Versioning](https://semver.org/spec/v2.0.0.html).
 
 ## [Unreleased]
-<<<<<<< HEAD
 ### Added
 - Made `TokenizerError` fields accessible through methods
-=======
+
 ### Changed
 - Switched from using nom to peg for lexing.
->>>>>>> 0fb361ab
 
 ## [0.10.0] - 2021-03-26
 ### Added

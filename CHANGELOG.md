--- conflicted
+++ resolved
@@ -6,16 +6,13 @@
 
 ## Unreleased
 ### Added
-<<<<<<< HEAD
 - **full-moon now has the ability to return multiple errors.** Added `parse_fallible`, which will return a struct containing the best possible AST, and a vector of errors. Read the documentation for guarantees on the partial AST.
 - The Lua version used to parse is no longer strictly based on features set, and can now be configured precisely using `LuaVersion`. `LuaVersion` is a bitfield that can attempt to parse multiple versions of Lua at once, or be used to pin down a specific version. `parse` will use the most completely available set possible (`LuaVersion::new()`), but `parse_fallible` accepts a `LuaVersion`.
-=======
 - Added support for parsing Luau's floor division assignment `//=`
 
 ## [0.19.0] - 2023-11-10
 ### Added
 - Added support for parsing Luau's floor division `//`
->>>>>>> a289a77c
 
 ### Changed
 - `parse`'s error type has changed from `Error` to `Vec<Error>`.

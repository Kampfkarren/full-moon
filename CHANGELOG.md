--- conflicted
+++ resolved
@@ -18,11 +18,8 @@
 - **[BREAKING CHANGE]** `Symbol::PlusEqual` and friends are now only available when using Luau.
 - **[BREAKING CHANGE]** `Expression::Function((TokenReference, FunctionBody))` variant is now Boxed to ``Expression::Function(Box<(TokenReference, FunctionBody)>)` to reduce type sizes and reduce stack overflows
 - **[BREAKING CHANGE]** Associativity of union / intersection types are fixed: they are parsed as left associative, whilst originally parsed as right associative
-<<<<<<< HEAD
 - **[BREAKING CHANGE]** LuaJIT parsing support is available as a separate feature flag `luajit`, rather than mixed with `lua52`. Added `LuaVersion::luajit()` to support this.
-=======
 - **[BREAKING CHANGE]** `Symbol::Ellipse` and other references of `ellipse` have been renamed to `Symbol::Ellipsis` / `ellipsis` 
->>>>>>> 33f9dbe9
 - Shebangs provide their trailing trivia more accurately to the rest of full-moon.
 - Attempting to display `StringLiteralQuoteType::Brackets` now returns an error rather than being marked as unreachable.
 - Significantly optimized the entire codebase, helping both time to parse and wasting less stack, especially in debug mode.

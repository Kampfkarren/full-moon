# Changelog
All notable changes to this project will be documented in this file.

The format is based on [Keep a Changelog](https://keepachangelog.com/en/1.0.0/),
and this project adheres to [Semantic Versioning](https://semver.org/spec/v2.0.0.html).

## Unreleased
### Added
- Added support for `continue` under `roblox` feature flag
- Added support for compound assignments (eg. `x += 1`) under the `roblox` feature flag
<<<<<<< HEAD
- Added support for intersectional types (`string & number`) under the `roblox` feature flag
=======
- Added support for underscores as numeric seperators (eg. `1_123_531`) under the `roblox` feature flag
>>>>>>> 503a3c82

### Fixed
- Fixed old function return type syntax under `roblox` feature flag
- Fixed `leading_trivia` not being populated correctly within `TokenReference`s inside `extract_token_references` due to CRLF line endings
- Fixed parse error for numbers with negative exponents
- Fixed parse error for fractional numbers with no integer part

## [0.5.0] - 2020-04-21
### Added
- Added `TokenReference::with_token`
- Added `Token::new`
- Added `Puncutated::from_iter`
- Added `TokenType::spaces` and `TokenType::tabs`
- Added `Punctuated::last`
- Display is now implemented on all nodes (Closes #26)

### Changed
- TokenReference has been completely rewritten to now be a representation of an inner token and its leading/trailing trivia.
- `ignore` is now deprecated in favor of `is_trivia`
- `last_stmts` is now deprecated in favor of `last_stmt`

### Fixed
- Fixed a bug where illogical punctuated sequences were created when function bodies had both named parameters and varargs

## [0.4.0-rc.14] - 2020-01-27
### Fixed
- Fixed serde being used even when the `serde` feature flag was not active
- Fixed tabs in comments leading to a parser error.

## [0.4.0-rc.13] - 2020-01-18
### Added
- Added support for Roblox typed Lua syntax under the `roblox` feature flag

### Changed
- Changed internal parser which should lead to better performance

## [0.4.0-rc.12] - 2019-11-13
### Added
- Added a `roblox` feature flag for Roblox specific syntax
- Added binary literals when using `roblox` feature flag

### Fixed
- Fixed strings with escaped new lines being unparseable

### Removed
- Removed leftover `dbg!` line

## [0.4.0-rc.11] - 2019-10-27
### Fixed
- Fixed a bug where subtraction without spaces and the right hand side being a number would cause a parsing error (e.g. `x-7`)

## [0.4.0-rc.10] - 2019-10-20
### Added
- Added a `similar` method to `node::Node` to check if two nodes are semantically equivalent

## [0.4.0-rc.9] - 2019-10-11
### Fixed
- Fixed performance issue with `Node::start_position` and `Node::end_position`

## [0.4.0-rc.8] - 2019-10-07
### Removed
- Removed dependency on crossbeam.

## [0.4.0-rc.7] - 2019-10-03
### Added
- Added `visit_XXX_end` methods for when completing a visit on a node

## [0.4.0-rc.6] - 2019-10-01
### Fixed
- Fixed unexpected parsing issues with UTF-8 strings

## [0.4.0-rc.5] - 2019-09-30
### Fixed
- Fixed tokens not being visited for `TokenReference`

## [0.4.0-rc.4] - 2019-09-30
### Fixed
- Fixed a massive performance bug
- Fixed `visit_ast` not following tokens

## [0.4.0-rc.3] - 2019-09-11
### Added
- Added `Owned` implementation for errors

## [0.4.0-rc.2] - 2019-09-11
### Changed
- Changed signature of `Node::surrounding_ignore_tokens` to have more lenient lifetimes

## [0.4.0-rc.1] - 2019-09-08
### Added
- Added `node::Node` which contains `start_position` and `end_position` methods to obtain the full range of a node, as well as `surrounding_ignore_tokens` to get surrounding comments/whitespace.
- Added `Punctuated` and `Pair`, replaced lots of uses of `Vec<_>` with `Punctuated<_>`
- Added `ContainedSpan`, a way to represent structures like `(...)` and `[...]`
- Added `Return` and `visit_return`
- Added `Expression::Parentheses`
- Added `Owned` trait to get a `'static` lifetime version of nodes
- Added `TokenKind` to get the kind of a token without any additional data
- Added mutation methods: `set_start_position`, `set_end_position`, `set_token_type` for `TokenReference` objects
- Added `Ast::update_positions` to update all the position structs if you mutate it

### Changed
- Fields of `Token` and `Position` have been made private with public accessors
- Changed signatures from `Token` to `TokenReference`, which dereference to tokens
- Changed `If::else_if` to use a new `Vec<ElseIf>`
- Changed `Value::Function` to also include the function token
- `LastStmt::Return` no longer uses an enum struct, and now uses `Return`
- Changed `visit_do` to use a new `Do` struct instead of `Block`
- Changed `FunctionArgs::Parentheses` to be a struct item

### Fixed
- Fixed unexpected parsing issues with UTF-8 strings

## [0.3.0] - 2019-05-24
### Added
- Added std::fmt::Display and std::error::Error implementations for Error, AstError, and TokenizerError
- Documented all public APIs

### Changed
- Properties are no longer `pub` and now have public accessor methods
- License has been changed from GPL to LGPL

### Fixed
- Fixed `TableConstructorField` parsing not correctly giving separator tokens ([#12](https://github.com/Kampfkarren/full-moon/issues/12))

## [0.2.0] - 2019-05-23
### Added
- Added VisitorMut trait which is passed mutable nodes. Mutation is not completely ready yet and may cause side effects
- Added Visit and VisitMut traits that all nodes implement, as well as some utility types such as Vec<T>

### Removed
- Removed Interpreter in favor of using the Visitor trait directly
- Removed "visitors" feature flag

### Changed
- BinOpRhs is no longer a type alias to a tuple and is instead its own struct

## [0.1.2] - 2019-04-05
### Added
- Added documentation to visitors::Visitor::Interpreter

## [0.1.1] - 2019-04-05
### Fixed
- visitors::Interpreter's constructor is no longer accidentally private

## [0.1.0] - 2019-04-04
### Added
- Initial commit
- Tokenizer and parser
- Visitors<|MERGE_RESOLUTION|>--- conflicted
+++ resolved
@@ -8,11 +8,8 @@
 ### Added
 - Added support for `continue` under `roblox` feature flag
 - Added support for compound assignments (eg. `x += 1`) under the `roblox` feature flag
-<<<<<<< HEAD
 - Added support for intersectional types (`string & number`) under the `roblox` feature flag
-=======
 - Added support for underscores as numeric seperators (eg. `1_123_531`) under the `roblox` feature flag
->>>>>>> 503a3c82
 
 ### Fixed
 - Fixed old function return type syntax under `roblox` feature flag

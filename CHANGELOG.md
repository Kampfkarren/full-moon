# Changelog
All notable changes to this project will be documented in this file.

The format is based on [Keep a Changelog](https://keepachangelog.com/en/1.0.0/),
and this project adheres to [Semantic Versioning](https://semver.org/spec/v2.0.0.html).

## [Unreleased]
### Added
- Added `block.iter_stmts_with_semicolon()` which returns an iterator over tuples containing the statement and an optional semicolon.
- Added `Expression::BinaryOperator{ lhs, binop, rhs }` which now handles binary operation expressions, with support for precedence.
- Added `operator.precedence()` to `BinOp` and `UnOp`. This returns the precedence value from a scale of 1-8 for the operator, where 8 is highest precedence.
- Added `binop.is_right_associative()` to `BinOp`. This returns whether the binary operator is right associative.

### Changed
- Updated dependency cfg_if to v1.0
<<<<<<< HEAD
- **[BREAKING CHANGE]** Changed how newline trailing trivia is bound to tokens. A token now owns any trailing trivia on the same line up to and including the newline character.
See [#125](https://github.com/Kampfkarren/full-moon/pull/125) for more details.
=======
- **[BREAKING CHANGE]** Moved binary operations to `Expression::BinaryOperator`. `binop` has been removed from `Expression::Value`
- Removed `BinOpRhs`. This is now part of `Expression::BinaryOperator`.
- Removed `visit_bin_op` and related visitors. Binary operations should be handled in the expression visitor
- **[BREAKING CHANGE]** Renamed `Value::ParseExpression` to `Value::ParenthesesExpression`

### Fixed
- Fixed the start position of tokens at the beginning of a line to not be at the end of the previous line.
- TokenReference equality now checks for leading and trailing trivia to be the same.
>>>>>>> 034e013d

## [0.9.0] - 2020-12-21
### Added
- Added support for retrieving the `Punctuated` sequence of fields in a `TableConstructor`

### Changed
- `TableConstructor::iter_fields` is now deprecated in favour of `parameters().iter`

### Fixed
- Fixed visit_numeric_for running twice.

## [0.8.0] - 2020-12-21
### Added
- Added `with_XXX` methods to Roblox-related structs under the `roblox` feature flag
- Added support for retrieving the `Punctuated` sequence of parameters in a `FunctionBody`
- Added support for types within generic and numeric for loops under the `roblox` feature flag
- Added support for shorthand array type notation (`type Foo = { number }`) under the `roblox` feature flag

### Fixed
- Fixed parse error for exponents with an explicit positive sign (eg. `1e+5`)

### Changed
- Use intra doc links, remove unnecessary linking for some items in docs.
- `FunctionBody::iter_parameters` is now deprecated in favour of `punctuated().iter`

## [0.7.0] - 2020-11-06
### Added
- Added support for exporting types (`export type Foo = { bar: number }`) under the `roblox` feature flag
- Added support for using types from other modules (`local x: module.Foo`) under the `roblox` feature flag
- Added support for parsing a shebang

### Fixed
- Fixed type declaration of objects not supporting trailing commas
- Fixed an issue where `continue` was not treated similar to `return` or `break`. It is now moved to `LastStmt` instead of a `Stmt`
- Fixed long comments and long strings containing multi-byte characters.

### Changed
- `TableConstructor` now uses `Punctuated` internally; `TableConstructor::iter_fields` returns an iterarator over `Field`'s.

## [0.6.2] - 2020-07-11
### Fixed
- Fixed an error related with `visit_compound_op` and the `roblox` feature flag

## [0.6.1] - 2020-07-05
### Fixed
- Fixed `visit_un_op` not being called correctly

## [0.6.0] - 2020-06-02
### Added
- Added support for `continue` under `roblox` feature flag
- Added support for compound assignments (eg. `x += 1`) under the `roblox` feature flag
- Added support for intersectional types (`string & number`) under the `roblox` feature flag
- Added support for underscores as numeric seperators (eg. `1_123_531`) under the `roblox` feature flag

### Fixed
- Fixed old function return type syntax under `roblox` feature flag
- Fixed `leading_trivia` not being populated correctly within `TokenReference`s inside `extract_token_references` due to CRLF line endings
- Fixed parse error for numbers with negative exponents
- Fixed parse error for fractional numbers with no integer part

## [0.5.0] - 2020-04-21
### Added
- Added `TokenReference::with_token`
- Added `Token::new`
- Added `Puncutated::from_iter`
- Added `TokenType::spaces` and `TokenType::tabs`
- Added `Punctuated::last`
- Display is now implemented on all nodes (Closes #26)

### Changed
- TokenReference has been completely rewritten to now be a representation of an inner token and its leading/trailing trivia.
- `ignore` is now deprecated in favor of `is_trivia`
- `last_stmts` is now deprecated in favor of `last_stmt`

### Fixed
- Fixed a bug where illogical punctuated sequences were created when function bodies had both named parameters and varargs

## [0.4.0-rc.14] - 2020-01-27
### Fixed
- Fixed serde being used even when the `serde` feature flag was not active
- Fixed tabs in comments leading to a parser error.

## [0.4.0-rc.13] - 2020-01-18
### Added
- Added support for Roblox typed Lua syntax under the `roblox` feature flag

### Changed
- Changed internal parser which should lead to better performance

## [0.4.0-rc.12] - 2019-11-13
### Added
- Added a `roblox` feature flag for Roblox specific syntax
- Added binary literals when using `roblox` feature flag

### Fixed
- Fixed strings with escaped new lines being unparseable

### Removed
- Removed leftover `dbg!` line

## [0.4.0-rc.11] - 2019-10-27
### Fixed
- Fixed a bug where subtraction without spaces and the right hand side being a number would cause a parsing error (e.g. `x-7`)

## [0.4.0-rc.10] - 2019-10-20
### Added
- Added a `similar` method to `node::Node` to check if two nodes are semantically equivalent

## [0.4.0-rc.9] - 2019-10-11
### Fixed
- Fixed performance issue with `Node::start_position` and `Node::end_position`

## [0.4.0-rc.8] - 2019-10-07
### Removed
- Removed dependency on crossbeam.

## [0.4.0-rc.7] - 2019-10-03
### Added
- Added `visit_XXX_end` methods for when completing a visit on a node

## [0.4.0-rc.6] - 2019-10-01
### Fixed
- Fixed unexpected parsing issues with UTF-8 strings

## [0.4.0-rc.5] - 2019-09-30
### Fixed
- Fixed tokens not being visited for `TokenReference`

## [0.4.0-rc.4] - 2019-09-30
### Fixed
- Fixed a massive performance bug
- Fixed `visit_ast` not following tokens

## [0.4.0-rc.3] - 2019-09-11
### Added
- Added `Owned` implementation for errors

## [0.4.0-rc.2] - 2019-09-11
### Changed
- Changed signature of `Node::surrounding_ignore_tokens` to have more lenient lifetimes

## [0.4.0-rc.1] - 2019-09-08
### Added
- Added `node::Node` which contains `start_position` and `end_position` methods to obtain the full range of a node, as well as `surrounding_ignore_tokens` to get surrounding comments/whitespace.
- Added `Punctuated` and `Pair`, replaced lots of uses of `Vec<_>` with `Punctuated<_>`
- Added `ContainedSpan`, a way to represent structures like `(...)` and `[...]`
- Added `Return` and `visit_return`
- Added `Expression::Parentheses`
- Added `Owned` trait to get a `'static` lifetime version of nodes
- Added `TokenKind` to get the kind of a token without any additional data
- Added mutation methods: `set_start_position`, `set_end_position`, `set_token_type` for `TokenReference` objects
- Added `Ast::update_positions` to update all the position structs if you mutate it

### Changed
- Fields of `Token` and `Position` have been made private with public accessors
- Changed signatures from `Token` to `TokenReference`, which dereference to tokens
- Changed `If::else_if` to use a new `Vec<ElseIf>`
- Changed `Value::Function` to also include the function token
- `LastStmt::Return` no longer uses an enum struct, and now uses `Return`
- Changed `visit_do` to use a new `Do` struct instead of `Block`
- Changed `FunctionArgs::Parentheses` to be a struct item

### Fixed
- Fixed unexpected parsing issues with UTF-8 strings

## [0.3.0] - 2019-05-24
### Added
- Added std::fmt::Display and std::error::Error implementations for Error, AstError, and TokenizerError
- Documented all public APIs

### Changed
- Properties are no longer `pub` and now have public accessor methods
- License has been changed from GPL to LGPL

### Fixed
- Fixed `TableConstructorField` parsing not correctly giving separator tokens ([#12](https://github.com/Kampfkarren/full-moon/issues/12))

## [0.2.0] - 2019-05-23
### Added
- Added VisitorMut trait which is passed mutable nodes. Mutation is not completely ready yet and may cause side effects
- Added Visit and VisitMut traits that all nodes implement, as well as some utility types such as Vec<T>

### Removed
- Removed Interpreter in favor of using the Visitor trait directly
- Removed "visitors" feature flag

### Changed
- BinOpRhs is no longer a type alias to a tuple and is instead its own struct

## [0.1.2] - 2019-04-05
### Added
- Added documentation to visitors::Visitor::Interpreter

## [0.1.1] - 2019-04-05
### Fixed
- visitors::Interpreter's constructor is no longer accidentally private

## [0.1.0] - 2019-04-04
### Added
- Initial commit
- Tokenizer and parser
- Visitors<|MERGE_RESOLUTION|>--- conflicted
+++ resolved
@@ -13,19 +13,16 @@
 
 ### Changed
 - Updated dependency cfg_if to v1.0
-<<<<<<< HEAD
-- **[BREAKING CHANGE]** Changed how newline trailing trivia is bound to tokens. A token now owns any trailing trivia on the same line up to and including the newline character.
-See [#125](https://github.com/Kampfkarren/full-moon/pull/125) for more details.
-=======
 - **[BREAKING CHANGE]** Moved binary operations to `Expression::BinaryOperator`. `binop` has been removed from `Expression::Value`
 - Removed `BinOpRhs`. This is now part of `Expression::BinaryOperator`.
 - Removed `visit_bin_op` and related visitors. Binary operations should be handled in the expression visitor
 - **[BREAKING CHANGE]** Renamed `Value::ParseExpression` to `Value::ParenthesesExpression`
+- **[BREAKING CHANGE]** Changed how newline trailing trivia is bound to tokens. A token now owns any trailing trivia on the same line up to and including the newline character.
+See [#125](https://github.com/Kampfkarren/full-moon/pull/125) for more details.
 
 ### Fixed
 - Fixed the start position of tokens at the beginning of a line to not be at the end of the previous line.
 - TokenReference equality now checks for leading and trailing trivia to be the same.
->>>>>>> 034e013d
 
 ## [0.9.0] - 2020-12-21
 ### Added

# Changelog
All notable changes to this project will be documented in this file.

The format is based on [Keep a Changelog](https://keepachangelog.com/en/1.0.0/),
and this project adheres to [Semantic Versioning](https://semver.org/spec/v2.0.0.html).

## Unreleased changes
### Added
- Added `token()` methods on `BinOp`, `UnOp` and `CompoundOp` to get the token associated with the operator
- Added handling of UTF8 BOM(Byte order mark)
<<<<<<< HEAD
- Added support for generic declarations in callback type specifiers under the `roblox` feature flag
- Added support for generic declarations for anonymous functions under the `roblox` feature flag

### Changed
- **[BREAKING CHANGE]** `generics` has been removed from `FunctionDeclaration` and `LocalFunction`, and is now available in one place under `FunctionBody`.
=======
- Added support for variadic generics and generic variadic type packs under the `roblox` feature flag (`type Foo<T...> = () -> T...`)
>>>>>>> b89ed15d

## [0.13.1] - 2021-07-07
### Fixed
- Fixed semicolon used as delimeters in Luau type tables leading to a syntax error under the `roblox` feature flag
- Fixed nested type arrays failing to parse under the `roblox` feature flag

## [0.13.0] - 2021-06-26
### Changed
- **[BREAKING CHANGE]** The ast lifetime has been removed from practically everything.
- **[BREAKING CHANGE]** As a result of the above, `Owned` has been removed.

## [0.12.1] - 2021-06-19
### Fixed
- Fixed issue with parsing complex function type arguments which began with an indetifier under the `roblox` feature flag

## [0.12.0] - 2021-06-15
### Added
- Added support for parsing generic functions under the `roblox` feature flag
- Added support for parsing named function type arguments under the `roblox` feature flag

### Fixed
- Fixed regression in parsing single types within parentheses under the `roblox` feature flag.

## [0.11.0] - 2021-05-12
### Added
- Made `TokenizerError` fields accessible through methods
- Added support for typing variadic symbols in function parameters under the `roblox` feature flag
- Added support for the `...T` variadic type annotation under the `roblox` feature flag. Variadic types are only permitted as a return type (standalone or in a tuple), or as a parameter in a callback type annotation

### Fixed
- Fixed invalid parsing of tuple types under the `roblox` feature flag. Tuple types are only permitted as the return type of function bodies or callback type annotations.

### Changed
- Switched from using nom to peg for lexing.

### Fixed
- full_moon will now allocate about 200% less stack space in debug mode.

## [0.10.0] - 2021-03-26
### Added
- Added `block.iter_stmts_with_semicolon()` which returns an iterator over tuples containing the statement and an optional semicolon.
- Added `Expression::BinaryOperator{ lhs, binop, rhs }` which now handles binary operation expressions, with support for precedence.
- Added `operator.precedence()` to `BinOp` and `UnOp`. This returns the precedence value from a scale of 1-8 for the operator, where 8 is highest precedence.
- Added `binop.is_right_associative()` to `BinOp`. This returns whether the binary operator is right associative.
- Added a `lua52` feature flag for Lua 5.2 specific syntax
- Added support for `goto` and labels when using the `lua52` feature flag
- Added initialiser methods for all Luau-related structs available under the roblox feature flag.
- Added `block.last_stmt_with_semicolon()` which returns a tuple containing the last stmt in the block, and an optional token reference.

### Changed
- Updated dependency cfg_if to v1.0
- **[BREAKING CHANGE]** Moved binary operations to `Expression::BinaryOperator`. `binop` has been removed from `Expression::Value`
- **[BREAKING CHANGE]** Renamed `Value::ParseExpression` to `Value::ParenthesesExpression`
- **[BREAKING CHANGE]** Enums are now be marked as `non_exhaustive`, meaning matches on them must factor in the `_` case.
- Changed the assertion operator from `as` to `::` under the roblox feature flag. `AsAssertion` has been renamed to `TypeAssertion`, with `as_token` renamed to `assertion_op`.
- **[BREAKING CHANGE]** Changed how newline trailing trivia is bound to tokens. A token now owns any trailing trivia on the same line up to and including the newline character.
See [#125](https://github.com/Kampfkarren/full-moon/pull/125) for more details.
- **[BREAKING CHANGE]** The following names have been changed for consistency.
	- `GenericFor::expr_list` -> `GenericFor::expressions`
	- `GenericFor::with_expr_list` -> `GenericFor::with_expressions`
	- `Assignment::expr_list` -> `Assignment::expressions`
	- `Assignment::with_expr_list` -> `Assignment::with_expressions`
	- `Assignment::var_list` -> `Assignment::variables`
	- `Assignment::with_var_list` -> `Assignment::with_variables`
	- `LocalAssignment::expr_list` -> `LocalAssignment::expressions`
	- `LocalAssignment::with_expr_list` -> `LocalAssignment::with_expressions`
	- `LocalAssignment::name_list` -> `LocalAssignment::names`
	- `LocalAssignment::with_name_list` -> `LocalAssignment::with_names`
	- `Block::iter_stmts` -> `Block::stmts`
	- `Block::iter_stmts_with_semicolon` -> `stmts_with_semicolon`
	- `VarExpression::iter_suffixes` -> `VarExpression::suffixes`
	- `FunctionCall::iter_suffixes` -> `FunctionCall::suffixes`
	- `FunctionBody::func_body` -> `FunctionBody::body`
- **[BREAKING CHANGE]** All uses of `Cow<'a, TokenReference<'a>>` have been removed, though `Cow<'a, str>` remain.

### Fixed
- Fixed the start position of tokens at the beginning of a line to not be at the end of the previous line.
- TokenReference equality now checks for leading and trailing trivia to be the same.
- Allow numbers to have a trailing decimal `.`.

### Removed
- Removed `BinOpRhs`. This is now part of `Expression::BinaryOperator`.
- Removed `visit_bin_op` and related visitors. Binary operations should be handled in the expression visitor
- Removed all deprecated members.

## [0.9.0] - 2020-12-21
### Added
- Added support for retrieving the `Punctuated` sequence of fields in a `TableConstructor`

### Changed
- `TableConstructor::iter_fields` is now deprecated in favour of `parameters().iter`

### Fixed
- Fixed visit_numeric_for running twice.

## [0.8.0] - 2020-12-21
### Added
- Added `with_XXX` methods to Roblox-related structs under the `roblox` feature flag
- Added support for retrieving the `Punctuated` sequence of parameters in a `FunctionBody`
- Added support for types within generic and numeric for loops under the `roblox` feature flag
- Added support for shorthand array type notation (`type Foo = { number }`) under the `roblox` feature flag

### Fixed
- Fixed parse error for exponents with an explicit positive sign (eg. `1e+5`)

### Changed
- Use intra doc links, remove unnecessary linking for some items in docs.
- `FunctionBody::iter_parameters` is now deprecated in favour of `punctuated().iter`

## [0.7.0] - 2020-11-06
### Added
- Added support for exporting types (`export type Foo = { bar: number }`) under the `roblox` feature flag
- Added support for using types from other modules (`local x: module.Foo`) under the `roblox` feature flag
- Added support for parsing a shebang

### Fixed
- Fixed type declaration of objects not supporting trailing commas
- Fixed an issue where `continue` was not treated similar to `return` or `break`. It is now moved to `LastStmt` instead of a `Stmt`
- Fixed long comments and long strings containing multi-byte characters.

### Changed
- `TableConstructor` now uses `Punctuated` internally; `TableConstructor::iter_fields` returns an iterarator over `Field`'s.

## [0.6.2] - 2020-07-11
### Fixed
- Fixed an error related with `visit_compound_op` and the `roblox` feature flag

## [0.6.1] - 2020-07-05
### Fixed
- Fixed `visit_un_op` not being called correctly

## [0.6.0] - 2020-06-02
### Added
- Added support for `continue` under `roblox` feature flag
- Added support for compound assignments (eg. `x += 1`) under the `roblox` feature flag
- Added support for intersectional types (`string & number`) under the `roblox` feature flag
- Added support for underscores as numeric seperators (eg. `1_123_531`) under the `roblox` feature flag

### Fixed
- Fixed old function return type syntax under `roblox` feature flag
- Fixed `leading_trivia` not being populated correctly within `TokenReference`s inside `extract_token_references` due to CRLF line endings
- Fixed parse error for numbers with negative exponents
- Fixed parse error for fractional numbers with no integer part

## [0.5.0] - 2020-04-21
### Added
- Added `TokenReference::with_token`
- Added `Token::new`
- Added `Puncutated::from_iter`
- Added `TokenType::spaces` and `TokenType::tabs`
- Added `Punctuated::last`
- Display is now implemented on all nodes (Closes #26)

### Changed
- TokenReference has been completely rewritten to now be a representation of an inner token and its leading/trailing trivia.
- `ignore` is now deprecated in favor of `is_trivia`
- `last_stmts` is now deprecated in favor of `last_stmt`

### Fixed
- Fixed a bug where illogical punctuated sequences were created when function bodies had both named parameters and varargs

## [0.4.0-rc.14] - 2020-01-27
### Fixed
- Fixed serde being used even when the `serde` feature flag was not active
- Fixed tabs in comments leading to a parser error.

## [0.4.0-rc.13] - 2020-01-18
### Added
- Added support for Roblox typed Lua syntax under the `roblox` feature flag

### Changed
- Changed internal parser which should lead to better performance

## [0.4.0-rc.12] - 2019-11-13
### Added
- Added a `roblox` feature flag for Roblox specific syntax
- Added binary literals when using `roblox` feature flag

### Fixed
- Fixed strings with escaped new lines being unparseable

### Removed
- Removed leftover `dbg!` line

## [0.4.0-rc.11] - 2019-10-27
### Fixed
- Fixed a bug where subtraction without spaces and the right hand side being a number would cause a parsing error (e.g. `x-7`)

## [0.4.0-rc.10] - 2019-10-20
### Added
- Added a `similar` method to `node::Node` to check if two nodes are semantically equivalent

## [0.4.0-rc.9] - 2019-10-11
### Fixed
- Fixed performance issue with `Node::start_position` and `Node::end_position`

## [0.4.0-rc.8] - 2019-10-07
### Removed
- Removed dependency on crossbeam.

## [0.4.0-rc.7] - 2019-10-03
### Added
- Added `visit_XXX_end` methods for when completing a visit on a node

## [0.4.0-rc.6] - 2019-10-01
### Fixed
- Fixed unexpected parsing issues with UTF-8 strings

## [0.4.0-rc.5] - 2019-09-30
### Fixed
- Fixed tokens not being visited for `TokenReference`

## [0.4.0-rc.4] - 2019-09-30
### Fixed
- Fixed a massive performance bug
- Fixed `visit_ast` not following tokens

## [0.4.0-rc.3] - 2019-09-11
### Added
- Added `Owned` implementation for errors

## [0.4.0-rc.2] - 2019-09-11
### Changed
- Changed signature of `Node::surrounding_ignore_tokens` to have more lenient lifetimes

## [0.4.0-rc.1] - 2019-09-08
### Added
- Added `node::Node` which contains `start_position` and `end_position` methods to obtain the full range of a node, as well as `surrounding_ignore_tokens` to get surrounding comments/whitespace.
- Added `Punctuated` and `Pair`, replaced lots of uses of `Vec<_>` with `Punctuated<_>`
- Added `ContainedSpan`, a way to represent structures like `(...)` and `[...]`
- Added `Return` and `visit_return`
- Added `Expression::Parentheses`
- Added `Owned` trait to get a `'static` lifetime version of nodes
- Added `TokenKind` to get the kind of a token without any additional data
- Added mutation methods: `set_start_position`, `set_end_position`, `set_token_type` for `TokenReference` objects
- Added `Ast::update_positions` to update all the position structs if you mutate it

### Changed
- Fields of `Token` and `Position` have been made private with public accessors
- Changed signatures from `Token` to `TokenReference`, which dereference to tokens
- Changed `If::else_if` to use a new `Vec<ElseIf>`
- Changed `Value::Function` to also include the function token
- `LastStmt::Return` no longer uses an enum struct, and now uses `Return`
- Changed `visit_do` to use a new `Do` struct instead of `Block`
- Changed `FunctionArgs::Parentheses` to be a struct item

### Fixed
- Fixed unexpected parsing issues with UTF-8 strings

## [0.3.0] - 2019-05-24
### Added
- Added std::fmt::Display and std::error::Error implementations for Error, AstError, and TokenizerError
- Documented all public APIs

### Changed
- Properties are no longer `pub` and now have public accessor methods
- License has been changed from GPL to LGPL

### Fixed
- Fixed `TableConstructorField` parsing not correctly giving separator tokens ([#12](https://github.com/Kampfkarren/full-moon/issues/12))

## [0.2.0] - 2019-05-23
### Added
- Added VisitorMut trait which is passed mutable nodes. Mutation is not completely ready yet and may cause side effects
- Added Visit and VisitMut traits that all nodes implement, as well as some utility types such as Vec<T>

### Removed
- Removed Interpreter in favor of using the Visitor trait directly
- Removed "visitors" feature flag

### Changed
- BinOpRhs is no longer a type alias to a tuple and is instead its own struct

## [0.1.2] - 2019-04-05
### Added
- Added documentation to visitors::Visitor::Interpreter

## [0.1.1] - 2019-04-05
### Fixed
- visitors::Interpreter's constructor is no longer accidentally private

## [0.1.0] - 2019-04-04
### Added
- Initial commit
- Tokenizer and parser
- Visitors<|MERGE_RESOLUTION|>--- conflicted
+++ resolved
@@ -8,15 +8,12 @@
 ### Added
 - Added `token()` methods on `BinOp`, `UnOp` and `CompoundOp` to get the token associated with the operator
 - Added handling of UTF8 BOM(Byte order mark)
-<<<<<<< HEAD
+- Added support for variadic generics and generic variadic type packs under the `roblox` feature flag (`type Foo<T...> = () -> T...`)
 - Added support for generic declarations in callback type specifiers under the `roblox` feature flag
 - Added support for generic declarations for anonymous functions under the `roblox` feature flag
 
 ### Changed
 - **[BREAKING CHANGE]** `generics` has been removed from `FunctionDeclaration` and `LocalFunction`, and is now available in one place under `FunctionBody`.
-=======
-- Added support for variadic generics and generic variadic type packs under the `roblox` feature flag (`type Foo<T...> = () -> T...`)
->>>>>>> b89ed15d
 
 ## [0.13.1] - 2021-07-07
 ### Fixed

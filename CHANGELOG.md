# Changelog
All notable changes to this project will be documented in this file.

The format is based on [Keep a Changelog](https://keepachangelog.com/en/1.0.0/),
and this project adheres to [Semantic Versioning](https://semver.org/spec/v2.0.0.html).

## Unreleased
### Added
- `full_moon::Error` and `full_moon::ast::Ast` now implement Serialize and Deserialize.
<<<<<<< HEAD
- Added support for string interpolation under the `roblox` feature flag
=======
- Added optional "stacker" feature which uses the [stacker](https://docs.rs/stacker/latest/stacker/index.html) crate to conditionally expand stack size to avoid stack overflows, a known problem with full-moon.
>>>>>>> 7c4f8446

### Fixed
- Support instantiated generics with no parameters, e.g. `Foo<>`

## [0.16.2] - 2022-09-22
### Fixed
- Fixed bracketed strings `[[]]` which contain another `]` causing parse errors.

## [0.16.1]
### Fixed
- Fixed comments starting with `--[` and `--(` causing parse errors if they weren't multiline.

## [0.16.0] - 2022-09-21
### Added
- Added support for Lua 5.3 under the `lua53` feature flag. This adds in new binary and unary operators.
- Added support for Lua 5.4 under the `lua54` feature flag. This adds in variable attributes.

### Fixed
- Fixed issue with lexing strings when it matches the wrong escape sequence.
- Fixed panic when calling `TypeDeclaration::new()` under the `roblox` feature flag

### Changed
- Switched from using peg to logos for lexing.

## [0.15.1] - 2022-02-17
### Fixed
- Fixed parsing of indexed type information that contains generic packs

## [0.15.0] - 2022-01-30
### Added
- Added support for parsing generic type packs, variadic type packs, and explicit type packs in generic arguments for a type under the `roblox` feature flag (`type X<S...> = Y<(string, number), ...string, S...>`)
- Added support for string and boolean singleton types under the `roblox` feature flag (`type Element = { ["$$typeof"]: number, errorCaught: true, which: "Query" | "Mutation" | "Subscription" }`
- Added support for default types in a generic type declaration under the `roblox` feature flag (`type Foo<X = string> = X`)

### Changed
- **[BREAKING CHANGE]** renamed `TypeInfo::GenericVariadic` to `TypeInfo::GenericPack` to better represent its syntax (only affects `roblox` feature flag)
- **[BREAKING CHANGE]** replaced `GenericDeclarationParameter` to allow default types. The only `GenericDeclarationParameter` enum is now `GenericParameterInfo`, and `GenericDeclaratinoParameter` is a struct of a ParameterInfo and optional default type. (only affects `roblox` feature flag)

### Fixed
- Improved the parsing of generic type declarations to ensure generic types are always before generic type packs

## [0.14.0] - 2021-11-04
### Added
- Added `token()` methods on `BinOp`, `UnOp` and `CompoundOp` to get the token associated with the operator
- Added handling of UTF8 BOM(Byte order mark)
- Added support for variadic generics and generic variadic type packs under the `roblox` feature flag (`type Foo<T...> = () -> T...`)
- Added support for generic declarations in callback type specifiers under the `roblox` feature flag
- Added support for generic declarations for anonymous functions under the `roblox` feature flag
- Added support for [if expression](https://github.com/Roblox/luau/blob/master/rfcs/syntax-if-expression.md) syntax under the `roblox` feature flag

### Changed
- **[BREAKING CHANGE]** `generics` has been removed from `FunctionDeclaration` and `LocalFunction`, and is now available in one place under `FunctionBody`.

### Fixed
- Fixed the parsing of `goto` as an identifier when the `lua52` flag is *not* enabled

## [0.13.1] - 2021-07-07
### Fixed
- Fixed semicolon used as delimeters in Luau type tables leading to a syntax error under the `roblox` feature flag
- Fixed nested type arrays failing to parse under the `roblox` feature flag
- Fixed parsing of callback types as return types when they contained named parameters under the `roblox` feature flag

## [0.13.0] - 2021-06-26
### Changed
- **[BREAKING CHANGE]** The ast lifetime has been removed from practically everything.
- **[BREAKING CHANGE]** As a result of the above, `Owned` has been removed.

## [0.12.1] - 2021-06-19
### Fixed
- Fixed issue with parsing complex function type arguments which began with an indetifier under the `roblox` feature flag

## [0.12.0] - 2021-06-15
### Added
- Added support for parsing generic functions under the `roblox` feature flag
- Added support for parsing named function type arguments under the `roblox` feature flag

### Fixed
- Fixed regression in parsing single types within parentheses under the `roblox` feature flag.

## [0.11.0] - 2021-05-12
### Added
- Made `TokenizerError` fields accessible through methods
- Added support for typing variadic symbols in function parameters under the `roblox` feature flag
- Added support for the `...T` variadic type annotation under the `roblox` feature flag. Variadic types are only permitted as a return type (standalone or in a tuple), or as a parameter in a callback type annotation

### Fixed
- Fixed invalid parsing of tuple types under the `roblox` feature flag. Tuple types are only permitted as the return type of function bodies or callback type annotations.

### Changed
- Switched from using nom to peg for lexing.

### Fixed
- full_moon will now allocate about 200% less stack space in debug mode.

## [0.10.0] - 2021-03-26
### Added
- Added `block.iter_stmts_with_semicolon()` which returns an iterator over tuples containing the statement and an optional semicolon.
- Added `Expression::BinaryOperator{ lhs, binop, rhs }` which now handles binary operation expressions, with support for precedence.
- Added `operator.precedence()` to `BinOp` and `UnOp`. This returns the precedence value from a scale of 1-8 for the operator, where 8 is highest precedence.
- Added `binop.is_right_associative()` to `BinOp`. This returns whether the binary operator is right associative.
- Added a `lua52` feature flag for Lua 5.2 specific syntax
- Added support for `goto` and labels when using the `lua52` feature flag
- Added initialiser methods for all Luau-related structs available under the roblox feature flag.
- Added `block.last_stmt_with_semicolon()` which returns a tuple containing the last stmt in the block, and an optional token reference.

### Changed
- Updated dependency cfg_if to v1.0
- **[BREAKING CHANGE]** Moved binary operations to `Expression::BinaryOperator`. `binop` has been removed from `Expression::Value`
- **[BREAKING CHANGE]** Renamed `Value::ParseExpression` to `Value::ParenthesesExpression`
- **[BREAKING CHANGE]** Enums are now be marked as `non_exhaustive`, meaning matches on them must factor in the `_` case.
- Changed the assertion operator from `as` to `::` under the roblox feature flag. `AsAssertion` has been renamed to `TypeAssertion`, with `as_token` renamed to `assertion_op`.
- **[BREAKING CHANGE]** Changed how newline trailing trivia is bound to tokens. A token now owns any trailing trivia on the same line up to and including the newline character.
See [#125](https://github.com/Kampfkarren/full-moon/pull/125) for more details.
- **[BREAKING CHANGE]** The following names have been changed for consistency.
	- `GenericFor::expr_list` -> `GenericFor::expressions`
	- `GenericFor::with_expr_list` -> `GenericFor::with_expressions`
	- `Assignment::expr_list` -> `Assignment::expressions`
	- `Assignment::with_expr_list` -> `Assignment::with_expressions`
	- `Assignment::var_list` -> `Assignment::variables`
	- `Assignment::with_var_list` -> `Assignment::with_variables`
	- `LocalAssignment::expr_list` -> `LocalAssignment::expressions`
	- `LocalAssignment::with_expr_list` -> `LocalAssignment::with_expressions`
	- `LocalAssignment::name_list` -> `LocalAssignment::names`
	- `LocalAssignment::with_name_list` -> `LocalAssignment::with_names`
	- `Block::iter_stmts` -> `Block::stmts`
	- `Block::iter_stmts_with_semicolon` -> `stmts_with_semicolon`
	- `VarExpression::iter_suffixes` -> `VarExpression::suffixes`
	- `FunctionCall::iter_suffixes` -> `FunctionCall::suffixes`
	- `FunctionBody::func_body` -> `FunctionBody::body`
- **[BREAKING CHANGE]** All uses of `Cow<'a, TokenReference<'a>>` have been removed, though `Cow<'a, str>` remain.

### Fixed
- Fixed the start position of tokens at the beginning of a line to not be at the end of the previous line.
- TokenReference equality now checks for leading and trailing trivia to be the same.
- Allow numbers to have a trailing decimal `.`.

### Removed
- Removed `BinOpRhs`. This is now part of `Expression::BinaryOperator`.
- Removed `visit_bin_op` and related visitors. Binary operations should be handled in the expression visitor
- Removed all deprecated members.

## [0.9.0] - 2020-12-21
### Added
- Added support for retrieving the `Punctuated` sequence of fields in a `TableConstructor`

### Changed
- `TableConstructor::iter_fields` is now deprecated in favour of `parameters().iter`

### Fixed
- Fixed visit_numeric_for running twice.

## [0.8.0] - 2020-12-21
### Added
- Added `with_XXX` methods to Roblox-related structs under the `roblox` feature flag
- Added support for retrieving the `Punctuated` sequence of parameters in a `FunctionBody`
- Added support for types within generic and numeric for loops under the `roblox` feature flag
- Added support for shorthand array type notation (`type Foo = { number }`) under the `roblox` feature flag

### Fixed
- Fixed parse error for exponents with an explicit positive sign (eg. `1e+5`)

### Changed
- Use intra doc links, remove unnecessary linking for some items in docs.
- `FunctionBody::iter_parameters` is now deprecated in favour of `punctuated().iter`

## [0.7.0] - 2020-11-06
### Added
- Added support for exporting types (`export type Foo = { bar: number }`) under the `roblox` feature flag
- Added support for using types from other modules (`local x: module.Foo`) under the `roblox` feature flag
- Added support for parsing a shebang

### Fixed
- Fixed type declaration of objects not supporting trailing commas
- Fixed an issue where `continue` was not treated similar to `return` or `break`. It is now moved to `LastStmt` instead of a `Stmt`
- Fixed long comments and long strings containing multi-byte characters.

### Changed
- `TableConstructor` now uses `Punctuated` internally; `TableConstructor::iter_fields` returns an iterarator over `Field`'s.

## [0.6.2] - 2020-07-11
### Fixed
- Fixed an error related with `visit_compound_op` and the `roblox` feature flag

## [0.6.1] - 2020-07-05
### Fixed
- Fixed `visit_un_op` not being called correctly

## [0.6.0] - 2020-06-02
### Added
- Added support for `continue` under `roblox` feature flag
- Added support for compound assignments (eg. `x += 1`) under the `roblox` feature flag
- Added support for intersectional types (`string & number`) under the `roblox` feature flag
- Added support for underscores as numeric seperators (eg. `1_123_531`) under the `roblox` feature flag

### Fixed
- Fixed old function return type syntax under `roblox` feature flag
- Fixed `leading_trivia` not being populated correctly within `TokenReference`s inside `extract_token_references` due to CRLF line endings
- Fixed parse error for numbers with negative exponents
- Fixed parse error for fractional numbers with no integer part

## [0.5.0] - 2020-04-21
### Added
- Added `TokenReference::with_token`
- Added `Token::new`
- Added `Puncutated::from_iter`
- Added `TokenType::spaces` and `TokenType::tabs`
- Added `Punctuated::last`
- Display is now implemented on all nodes (Closes #26)

### Changed
- TokenReference has been completely rewritten to now be a representation of an inner token and its leading/trailing trivia.
- `ignore` is now deprecated in favor of `is_trivia`
- `last_stmts` is now deprecated in favor of `last_stmt`

### Fixed
- Fixed a bug where illogical punctuated sequences were created when function bodies had both named parameters and varargs

## [0.4.0-rc.14] - 2020-01-27
### Fixed
- Fixed serde being used even when the `serde` feature flag was not active
- Fixed tabs in comments leading to a parser error.

## [0.4.0-rc.13] - 2020-01-18
### Added
- Added support for Roblox typed Lua syntax under the `roblox` feature flag

### Changed
- Changed internal parser which should lead to better performance

## [0.4.0-rc.12] - 2019-11-13
### Added
- Added a `roblox` feature flag for Roblox specific syntax
- Added binary literals when using `roblox` feature flag

### Fixed
- Fixed strings with escaped new lines being unparseable

### Removed
- Removed leftover `dbg!` line

## [0.4.0-rc.11] - 2019-10-27
### Fixed
- Fixed a bug where subtraction without spaces and the right hand side being a number would cause a parsing error (e.g. `x-7`)

## [0.4.0-rc.10] - 2019-10-20
### Added
- Added a `similar` method to `node::Node` to check if two nodes are semantically equivalent

## [0.4.0-rc.9] - 2019-10-11
### Fixed
- Fixed performance issue with `Node::start_position` and `Node::end_position`

## [0.4.0-rc.8] - 2019-10-07
### Removed
- Removed dependency on crossbeam.

## [0.4.0-rc.7] - 2019-10-03
### Added
- Added `visit_XXX_end` methods for when completing a visit on a node

## [0.4.0-rc.6] - 2019-10-01
### Fixed
- Fixed unexpected parsing issues with UTF-8 strings

## [0.4.0-rc.5] - 2019-09-30
### Fixed
- Fixed tokens not being visited for `TokenReference`

## [0.4.0-rc.4] - 2019-09-30
### Fixed
- Fixed a massive performance bug
- Fixed `visit_ast` not following tokens

## [0.4.0-rc.3] - 2019-09-11
### Added
- Added `Owned` implementation for errors

## [0.4.0-rc.2] - 2019-09-11
### Changed
- Changed signature of `Node::surrounding_ignore_tokens` to have more lenient lifetimes

## [0.4.0-rc.1] - 2019-09-08
### Added
- Added `node::Node` which contains `start_position` and `end_position` methods to obtain the full range of a node, as well as `surrounding_ignore_tokens` to get surrounding comments/whitespace.
- Added `Punctuated` and `Pair`, replaced lots of uses of `Vec<_>` with `Punctuated<_>`
- Added `ContainedSpan`, a way to represent structures like `(...)` and `[...]`
- Added `Return` and `visit_return`
- Added `Expression::Parentheses`
- Added `Owned` trait to get a `'static` lifetime version of nodes
- Added `TokenKind` to get the kind of a token without any additional data
- Added mutation methods: `set_start_position`, `set_end_position`, `set_token_type` for `TokenReference` objects
- Added `Ast::update_positions` to update all the position structs if you mutate it

### Changed
- Fields of `Token` and `Position` have been made private with public accessors
- Changed signatures from `Token` to `TokenReference`, which dereference to tokens
- Changed `If::else_if` to use a new `Vec<ElseIf>`
- Changed `Value::Function` to also include the function token
- `LastStmt::Return` no longer uses an enum struct, and now uses `Return`
- Changed `visit_do` to use a new `Do` struct instead of `Block`
- Changed `FunctionArgs::Parentheses` to be a struct item

### Fixed
- Fixed unexpected parsing issues with UTF-8 strings

## [0.3.0] - 2019-05-24
### Added
- Added std::fmt::Display and std::error::Error implementations for Error, AstError, and TokenizerError
- Documented all public APIs

### Changed
- Properties are no longer `pub` and now have public accessor methods
- License has been changed from GPL to LGPL

### Fixed
- Fixed `TableConstructorField` parsing not correctly giving separator tokens ([#12](https://github.com/Kampfkarren/full-moon/issues/12))

## [0.2.0] - 2019-05-23
### Added
- Added VisitorMut trait which is passed mutable nodes. Mutation is not completely ready yet and may cause side effects
- Added Visit and VisitMut traits that all nodes implement, as well as some utility types such as Vec<T>

### Removed
- Removed Interpreter in favor of using the Visitor trait directly
- Removed "visitors" feature flag

### Changed
- BinOpRhs is no longer a type alias to a tuple and is instead its own struct

## [0.1.2] - 2019-04-05
### Added
- Added documentation to visitors::Visitor::Interpreter

## [0.1.1] - 2019-04-05
### Fixed
- visitors::Interpreter's constructor is no longer accidentally private

## [0.1.0] - 2019-04-04
### Added
- Initial commit
- Tokenizer and parser
- Visitors<|MERGE_RESOLUTION|>--- conflicted
+++ resolved
@@ -7,11 +7,8 @@
 ## Unreleased
 ### Added
 - `full_moon::Error` and `full_moon::ast::Ast` now implement Serialize and Deserialize.
-<<<<<<< HEAD
+- Added optional "stacker" feature which uses the [stacker](https://docs.rs/stacker/latest/stacker/index.html) crate to conditionally expand stack size to avoid stack overflows, a known problem with full-moon.
 - Added support for string interpolation under the `roblox` feature flag
-=======
-- Added optional "stacker" feature which uses the [stacker](https://docs.rs/stacker/latest/stacker/index.html) crate to conditionally expand stack size to avoid stack overflows, a known problem with full-moon.
->>>>>>> 7c4f8446
 
 ### Fixed
 - Support instantiated generics with no parameters, e.g. `Foo<>`
